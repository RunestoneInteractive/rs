# *************************************************
# |docname| - reusable functions for our data model
# *************************************************
"""
Create Retrieve Update and Delete (CRUD) functions for database tables

Rather than litter the code with raw database queries the vast majority should be
turned into reusable functions that are defined in this file.

"""
# Imports
# =======
# These are listed in the order prescribed by `PEP 8`_.
#
# Standard library
# ----------------
import datetime
import hashlib
import json
from collections import namedtuple
from typing import Dict, List, Optional, Tuple, Any
import traceback
import pytz

# Third-party imports
# -------------------
from fastapi.exceptions import HTTPException
from pydal.validators import CRYPT
from sqlalchemy import and_, distinct, func, update, or_
from sqlalchemy.sql import select, text, delete
from starlette.requests import Request

from rsptx.validation import schemas

# Local application imports
# -------------------------
from rsptx.logging import rslogger
from rsptx.configuration import settings
from .async_session import async_session
from rsptx.response_helpers.core import http_422error_detail
from rsptx.db.models import (
    Assignment,
    AssignmentValidator,
    AssignmentQuestion,
    AssignmentQuestionValidator,
    AuthGroup,
    AuthMembership,
    AuthUser,
    AuthUserValidator,
    BookAuthor,
    Chapter,
    ChapterValidator,
    Code,
    CodeValidator,
    Competency,
    CourseAttribute,
    CourseInstructor,
    CourseInstructorValidator,
    CourseLtiMap,
    CoursePractice,
    Courses,
    CoursesValidator,
    EditorBasecourse,
    Grade,
    GradeValidator,
    Library,
    LibraryValidator,
    Question,
    QuestionGrade,
    QuestionGradeValidator,
    QuestionValidator,
    runestone_component_dict,
    SelectedQuestion,
    SelectedQuestionValidator,
    SubChapter,
    SubChapterValidator,
    TimedExam,
    TimedExamValidator,
    TraceBack,
    Useinfo,
    UseinfoValidation,
    UserChapterProgress,
    UserChapterProgressValidator,
    UserCourse,
    UserExperiment,
    UserExperimentValidator,
    UserState,
    UserStateValidator,
    UserSubChapterProgress,
    UserSubChapterProgressValidator,
    UserTopicPractice,
    UserTopicPracticeValidator,
)

# Map from the ``event`` field of a ``LogItemIncoming`` to the database table used to store data associated with this event.
EVENT2TABLE = {
    "clickableArea": "clickablearea_answers",
    "codelens1": "codelens_answers",
    "dragNdrop": "dragndrop_answers",
    "fillb": "fitb_answers",
    "lp_build": "lp_answers",
    "mChoice": "mchoice_answers",
    "parsons": "parsons_answers",
    "shortanswer": "shortanswer_answers",
    "unittest": "unittest_answers",
    "timedExam": "timed_exam",
    "webwork": "webwork_answers",
    "hparsonsAnswer": "microparsons_answers",
}


# useinfo
# -------
async def create_useinfo_entry(log_entry: UseinfoValidation) -> UseinfoValidation:
    """Add a row to the ``useinfo`` table.

    :param log_entry: Log entries contain a timestamp, an event, details about the event, a student id, and the identifier of the book element that was interacted with.
    :type log_entry: UseinfoValidation
    :return: A representation of the row inserted.
    :rtype: UseinfoValidation
    """
    async with async_session.begin() as session:
        new_entry = Useinfo(**log_entry.dict())
        rslogger.debug(f"timestamp = {log_entry.timestamp} ")
        rslogger.debug(f"New Entry = {new_entry}")
        rslogger.debug(f"session = {session}")
        session.add(new_entry)
    rslogger.debug(new_entry)
    return UseinfoValidation.from_orm(new_entry)


async def count_useinfo_for(
    div_id: str, course_name: str, start_date: datetime.datetime
) -> List[tuple]:
    """return a list of tuples that include the [(act, count), (act, count)]
    act is a freeform field in the useinfo table that varies from event
    type to event type.

    :param div_id: Unique identifier of a Runestone component
    :type div_id: str
    :param course_name: The current course
    :type course_name: str
    :param start_date:
    :type start_date: datetime.datetime
    :return: A list of tuples [(act, count), (act), count)]
    :rtype: List[tuple]
    """
    query = (
        select(Useinfo.act, func.count(Useinfo.act).label("count"))
        .where(
            (Useinfo.div_id == div_id)
            & (Useinfo.course_id == course_name)
            & (Useinfo.timestamp > start_date)
        )
        .group_by(Useinfo.act)
    )
    async with async_session() as session:
        res = await session.execute(query)
        rslogger.debug(f"res = {res}")
        return res.all()


async def fetch_chapter_for_subchapter(subchapter: str, base_course: str) -> str:
    """
    Used for pretext books where the subchapter is unique across the book
    due to the flat structure produced by pretext build.  In this case the
    old RST structure where we get the chapter and subchapter from the URL
    /book/chapter/subchapter.html gives us the wrong answer of the book.
    """

    query = (
        select(Chapter.chapter_label)
        .join(SubChapter, Chapter.id == SubChapter.chapter_id)
        .where(
            (Chapter.course_id == base_course)
            & (SubChapter.sub_chapter_label == subchapter)
        )
    )
    async with async_session() as session:
        chapter_label = await session.execute(query)
        return chapter_label.scalars().first()


async def fetch_page_activity_counts(
    chapter: str, subchapter: str, base_course: str, course_name: str, username: str
) -> Dict[str, int]:
    """
    Used for the progress bar at the bottom of each page.  This function
    finds all of the components for a particular page (chaper/subchapter)
    and then finds out which of those elements the student has interacted
    with.  It returns a dictionary of {divid: 0/1}
    """

    where_clause_common = (
        (Question.subchapter == subchapter)
        & (Question.chapter == chapter)
        & (Question.from_source == True)  # noqa: E712
        & (
            (Question.optional == False)  # noqa: E712
            | (Question.optional == None)  # noqa: E711
        )
        & (Question.base_course == base_course)
    )

    query = select(Question).where(where_clause_common)

    async with async_session() as session:
        page_divids = await session.execute(query)
    rslogger.debug(f"PDVD {page_divids}")
    div_counts = {q.name: 0 for q in page_divids.scalars()}
    query = select(distinct(Useinfo.div_id)).where(
        where_clause_common
        & (Question.name == Useinfo.div_id)
        & (Useinfo.course_id == course_name)
        & (Useinfo.sid == username)
    )
    async with async_session() as session:
        sid_counts = await session.execute(query)

    # doing a call to scalars() on a single column join query like this reduces
    # the row to just the string.  So each row is just a string representing a unique
    # div_id the user has interacted with on this page.
    for row in sid_counts.scalars():
        div_counts[row] = 1

    return div_counts


# write a function that takes a QuestionValidator as a parameter and inserts a new Question into the database
async def create_question(question: QuestionValidator) -> QuestionValidator:
    """Add a row to the ``question`` table.

    :param question: A question object
    :type question: QuestionValidator
    :return: A representation of the row inserted.
    :rtype: QuestionValidator
    """
    async with async_session.begin() as session:
        new_question = Question(**question.dict())
        session.add(new_question)
    return QuestionValidator.from_orm(new_question)


async def update_question(question: QuestionValidator) -> QuestionValidator:
    """Update a row in the ``question`` table.

    :param question: A question object
    :type question: QuestionValidator
    :return: A representation of the row updated.
    :rtype: QuestionValidator
    """
    async with async_session.begin() as session:
        stmt = (
            update(Question).where(Question.id == question.id).values(**question.dict())
        )
        await session.execute(stmt)
    return question


async def fetch_poll_summary(div_id: str, course_name: str) -> List[tuple]:
    """
    Find the last answer for each student and then aggregate those answers to provide a summary of poll
    responses for the given question. For a poll, the value of act is a response number 0--N where N is
    the number of different choices.

    :param div_id: The div_id of the poll
    :type div_id: str
    :param course_name: The name of the course
    :type course_name: str
    :return: A list of tuples where the first element is the response number and the second element is the count
             of students who chose that response.
    :rtype: List[tuple]
    """
    query = text(
        """select act, count(*) from useinfo
        join (select sid, max(id) mid
        from useinfo where event='poll' and div_id = :div_id and course_id = :course_name group by sid) as T
        on id = T.mid group by act"""
    )

    async with async_session() as session:
        rows = await session.execute(
            query, params=dict(div_id=div_id, course_name=course_name)
        )
        return rows.all()


async def fetch_top10_fitb(dbcourse: CoursesValidator, div_id: str) -> List[tuple]:
    """
    Return the top 10 answers to a fill in the blank question.

    :param dbcourse: The course for which to retrieve the top answers.
    :type dbcourse: CoursesValidator
    :param div_id: The div_id of the fill in the blank question.
    :type div_id: str
    :return: A list of tuples where the first element is the answer and the second element is the count of times
             that answer was given.
    :rtype: List[tuple]
    """
    rcd = runestone_component_dict["fitb_answers"]
    tbl = rcd.model
    query = (
        select(tbl.answer, func.count(tbl.answer).label("count"))
        .where(
            (tbl.div_id == div_id)
            & (tbl.course_name == dbcourse.course_name)
            & (tbl.timestamp > dbcourse.term_start_date)
        )
        .group_by(tbl.answer)
        .order_by(func.count(tbl.answer).desc())
        .limit(10)
    )
    async with async_session() as session:
        rows = await session.execute(query)
        return rows.all()


# xxx_answers
# -----------
async def create_answer_table_entry(
    # The correct type is one of the validators for an answer table; we use LogItemIncoming as a generalization of this.
    log_entry: schemas.LogItemIncoming,
    # The event type.
    event: str,
) -> schemas.LogItemIncoming:
    """Populate the xxx_answers table with the incoming data

    :param log_entry:
    :type log_entry: schemas.LogItemIncoming
    :param event: Will be something like "mchoice", "parsons", etc.
    :type event: str
    :return: Returns the newly created item
    :rtype: schemas.LogItemIncoming
    """
    rslogger.debug(f"hello from create at {log_entry}")
    rcd = runestone_component_dict[EVENT2TABLE[event]]
    new_entry = rcd.model(**log_entry.dict())  # type: ignore
    async with async_session.begin() as session:
        session.add(new_entry)

    rslogger.debug(f"returning {new_entry}")
    return rcd.validator.from_orm(new_entry)  # type: ignore


async def fetch_last_answer_table_entry(
    query_data: schemas.AssessmentRequest,
) -> schemas.LogItemIncoming:
    """The xxx_answers table contains ALL of the answers a student has made for this question.  but most often all we want is the most recent answer

    :param query_data:
    :type query_data: schemas.AssessmentRequest
    :return: The most recent answer
    :rtype: schemas.LogItemIncoming
    """
    rcd = runestone_component_dict[EVENT2TABLE[query_data.event]]
    tbl = rcd.model
    deadline_offset_naive = query_data.deadline.replace(tzinfo=None)
    query = (
        select(tbl)
        .where(
            and_(
                tbl.div_id == query_data.div_id,
                tbl.course_name == query_data.course,
                tbl.sid == query_data.sid,
                tbl.timestamp <= deadline_offset_naive,
            )
        )
        .order_by(tbl.timestamp.desc())
    )
    async with async_session() as session:
        res = await session.execute(query)
        rslogger.debug(f"res = {res}")
        return rcd.validator.from_orm(res.scalars().first())  # type: ignore


async def fetch_last_poll_response(sid: str, course_name: str, poll_id: str) -> str:
    """
    Return a student's (sid) last response to a given poll (poll_id)

    :param sid: str, the student id
    :param course_name: str, the name of the course
    :param poll_id: str, the id of the poll
    :return: str, the last response of the student for the given poll
    """
    query = (
        select(Useinfo.act)
        .where(
            (Useinfo.sid == sid)
            & (Useinfo.course_id == course_name)
            & (Useinfo.div_id == poll_id)
        )
        .order_by(Useinfo.id.desc())
    )
    async with async_session() as session:
        res = await session.execute(query)
        return res.scalars().first()


# Courses
# -------
async def fetch_course(course_name: str) -> CoursesValidator:
    """
    Fetches a course by its name.

    :param course_name: The name of the course to be fetched.
    :type course_name: str
    :return: A CoursesValidator instance representing the fetched course.
    :rtype: CoursesValidator
    """
    query = select(Courses).where(Courses.course_name == course_name)
    async with async_session() as session:
        res = await session.execute(query)
        # When selecting ORM entries it is useful to use the ``scalars`` method
        # This modifies the result so that you are getting the ORM object
        # instead of a Row object. `See <https://docs.sqlalchemy.org/en/14/orm/queryguide.html#selecting-orm-entities-and-attributes>`_
        course = res.scalars().one_or_none()
        return CoursesValidator.from_orm(course)


async def fetch_course_by_id(course_id: int) -> CoursesValidator:
    """
    Fetches a course by its id.

    :param course_name: The id of the course to be fetched.
    :type course_name: int
    :return: A CoursesValidator instance representing the fetched course.
    :rtype: CoursesValidator
    """
    query = select(Courses).where(Courses.id == course_id)
    async with async_session() as session:
        res = await session.execute(query)
        # When selecting ORM entries it is useful to use the ``scalars`` method
        # This modifies the result so that you are getting the ORM object
        # instead of a Row object. `See <https://docs.sqlalchemy.org/en/14/orm/queryguide.html#selecting-orm-entities-and-attributes>`_
        course = res.scalars().one_or_none()
        return CoursesValidator.from_orm(course)


async def fetch_base_course(base_course: str) -> CoursesValidator:
    """
    Fetches a base course by its name.

    :param base_course: The name of the base course to be fetched.
    :type base_course: str
    :return: A CoursesValidator instance representing the fetched base course.
    :rtype: CoursesValidator
    """
    query = select(Courses).where(
        (Courses.base_course == base_course) & (Courses.course_name == base_course)
    )
    async with async_session() as session:
        res = await session.execute(query)
        # When selecting ORM entries it is useful to use the ``scalars`` method
        # This modifies the result so that you are getting the ORM object
        # instead of a Row object. `See <https://docs.sqlalchemy.org/en/14/orm/queryguide.html#selecting-orm-entities-and-attributes>`_
        base_course = res.scalars().one_or_none()
        return CoursesValidator.from_orm(base_course)


async def create_course(course_info: CoursesValidator) -> None:
    """
    Creates a new course in the database.

    :param course_info: A CoursesValidator instance representing the course to be created.
    :type course_info: CoursesValidator
    :return: None
    """
    new_course = Courses(**course_info.dict())
    async with async_session.begin() as session:
        session.add(new_course)


async def fetch_courses_for_user(
    user_id: int, course_id: Optional[int] = None
) -> UserCourse:
    """
    Retrieve a list of courses for a given user (user_id)

    :param user_id: int, the user id
    :param course_id: Optional[int], the id of the course (optional)
    :return: List[UserCourse], a list of UserCourse objects representing the courses
    """
    if course_id is None:
        query = select(Courses).where(
            and_(UserCourse.user_id == user_id, UserCourse.course_id == Courses.id)
        )
    else:
        query = select(Courses).where(
            and_(
                UserCourse.user_id == user_id,
                UserCourse.course_id == course_id,
                UserCourse.course_id == Courses.id,
            )
        )
    async with async_session() as session:
        res = await session.execute(query)
        # When selecting ORM entries it is useful to use the ``scalars`` method
        # This modifies the result so that you are getting the ORM object
        # instead of a Row object. `See <https://docs.sqlalchemy.org/en/14/orm/queryguide.html#selecting-orm-entities-and-attributes>`_
        course_list = [CoursesValidator.from_orm(x) for x in res.scalars().fetchall()]
        return course_list


#
async def fetch_users_for_course(course_name: str) -> list[AuthUserValidator]:
    """
    Retrieve a list of users enrolled in a given course (course_name)

    :param course_name: str, the name of the course
    :return: list[AuthUserValidator], a list of AuthUserValidator objects representing the users
    """
    course = await fetch_course(course_name)
    query = select(AuthUser).where(
        and_(
            UserCourse.user_id == AuthUser.id,
            UserCourse.course_id == course.id,
        )
    )
    async with async_session() as session:
        res = await session.execute(query)
        # When selecting ORM entries it is useful to use the ``scalars`` method
        # This modifies the result so that you are getting the ORM object
        # instead of a Row object. `See <https://docs.sqlalchemy.org/en/14/orm/queryguide.html#selecting-orm-entities-and-attributes>`_
        user_list = [AuthUserValidator.from_orm(x) for x in res.scalars().fetchall()]
        return user_list


async def create_user_course_entry(user_id: int, course_id: int) -> UserCourse:
    """
    Create a new user course entry for a given user (user_id) and course (course_id)

    :param user_id: int, the user id
    :param course_id: int, the course id
    :return: UserCourse, the newly created UserCourse object
    """
    new_uc = UserCourse(user_id=user_id, course_id=course_id)
    async with async_session.begin() as session:
        session.add(new_uc)

    return new_uc


# course_attributes
# -----------------


async def fetch_all_course_attributes(course_id: int) -> dict:
    """
    Retrieve all attributes and their values for a given course (course_id)

    :param course_id: int, the id of the course
    :return: dict, a dictionary containing all course attributes and their values
    """
    query = select(CourseAttribute).where(CourseAttribute.course_id == course_id)

    async with async_session() as session:
        res = await session.execute(query)
        return {row.attr: row.value for row in res.scalars().fetchall()}


async def fetch_one_course_attribute():
    """
    Fetch a single course attribute (not implemented)

    :raises: NotImplementedError
    """
    raise NotImplementedError()


async def create_course_attribute(course_id: int, attr: str, value: str):
    """
    Create a new course attribute for a given course (course_id)

    :param course_id: int, the id of the course
    :param attr: str, the attribute name
    :param value: str, the attribute value
    """
    new_attr = CourseAttribute(course_id=course_id, attr=attr, value=value)
    async with async_session.begin() as session:
        session.add(new_attr)


async def get_course_origin(base_course):
    """
    Retrieve the origin of a given course (base_course)

    :param base_course: str, the name of the base course
    :return: str, the origin of the course
    """
    query = select(CourseAttribute).where(
        (CourseAttribute.course_id == base_course)
        & (CourseAttribute.attr == "markup_system")
    )

    async with async_session() as session:
        res = await session.execute(query)
        ca = res.scalars().first()
        return ca.value


# auth_user
# ---------
async def fetch_user(user_name: str) -> AuthUserValidator:
    """
    Retrieve a user by their username (user_name)

    :param user_name: str, the username of the user
    :return: AuthUserValidator, the AuthUserValidator object representing the user
    """
    query = select(AuthUser).where(AuthUser.username == user_name)
    async with async_session() as session:
        res = await session.execute(query)
        user = res.scalars().one_or_none()
    return AuthUserValidator.from_orm(user)


async def create_user(user: AuthUserValidator) -> Optional[AuthUserValidator]:
    """
    The given user will have the password in plain text.  First we will hash
    the password then add this user to the database.

    :param user: AuthUserValidator, the AuthUserValidator object representing the user to be created
    :return: Optional[AuthUserValidator], the newly created AuthUserValidator object if successful, None otherwise
    """
    if await fetch_user(user.username):
        raise HTTPException(
            status_code=422,
            detail=http_422error_detail(
                ["body", "username"], "duplicate username", "integrity_error"
            ),
        )

    new_user = AuthUser(**user.dict())
    crypt = CRYPT(key=settings.web2py_private_key, salt=True)
    new_user.password = str(crypt(user.password)[0])
    async with async_session.begin() as session:
        session.add(new_user)
    return AuthUserValidator.from_orm(new_user)


async def update_user(user_id: int, new_vals: dict):
    """
    Update a user's information by their id (user_id)

    :param user_id: int, the id of the user
    :param new_vals: dict, a dictionary containing the new values to be updated
    """
    if "password" in new_vals:
        crypt = CRYPT(key=settings.web2py_private_key, salt=True)
        new_vals["password"] = str(crypt(new_vals["password"])[0])
    stmt = update(AuthUser).where((AuthUser.id == user_id)).values(**new_vals)
    async with async_session.begin() as session:
        await session.execute(stmt)
    rslogger.debug("SUCCESS")


async def delete_user(username):
    """
    Delete a user by their username (username)

    :param username: str, the username of the user to be deleted
    """
    # We do not have foreign key constraints on the username in the answer tables
    # so delete all of the rows matching the username schedule for deletion
    stmt_list = []
    for tbl, item in runestone_component_dict.items():
        stmt = delete(item.model).where(item.model.sid == username)
        stmt_list.append(stmt)

    delcode = delete(Code).where(Code.sid == username)
    deluse = delete(Useinfo).where(Useinfo.sid == username)
    deluser = delete(AuthUser).where(AuthUser.username == username)
    async with async_session.begin() as session:
        for stmt in stmt_list:
            await session.execute(stmt)
        await session.execute(delcode)
        await session.execute(deluse)
        await session.execute(deluser)
        # This will delete many other things as well based on the CASECADING
        # foreign keys


async def fetch_group(group_name):
    """
    Retrieve a group by its name (group_name)

    :param group_name: str, the name of the group
    :return: AuthGroup, the AuthGroup object representing the group
    """
    query = select(AuthGroup).where(AuthGroup.role == group_name)  # noqa: E712
    async with async_session() as session:
        res = await session.execute(query)
        # the result type of this query is a sqlalchemy CursorResult
        # .all will return a list of Rows
        ret = res.scalars().first()
        # the result of .scalars().first() is a single Library object

        return ret


async def create_group(group_name):
    """
    Create a new group with the given name (group_name)

    :param group_name: str, the name of the group to be created
    :return: AuthGroup, the newly created AuthGroup object
    """
    new_group = AuthGroup(role=group_name)
    async with async_session.begin() as session:
        session.add(new_group)
    return new_group


async def fetch_membership(group_id, user_id):
    """
    Retrieve a membership record by the group id (group_id) and user id (user_id)

    :param group_id: int, the id of the group
    :param user_id: int, the id of the user
    :return: AuthMembership, the AuthMembership object representing the membership record
    """
    query = select(AuthMembership).where(
        and_(AuthMembership.group_id == group_id, AuthMembership.user_id == user_id)
    )  # noqa: E712
    async with async_session() as session:
        res = await session.execute(query)
        # the result type of this query is a sqlalchemy CursorResult
        # .all will return a list of Rows
        ret = res.scalars().first()
        # the result of .scalars().first() is a single Library object

        return ret


async def create_membership(group_id, user_id):
    """
    Create a new membership record with the given group id (group_id) and user id (user_id)

    :param group_id: int, the id of the group
    :param user_id: int, the id of the user
    :return: AuthMembership, the newly created AuthMembership object
    """
    new_mem = AuthMembership(user_id=user_id, group_id=group_id)
    async with async_session.begin() as session:
        session.add(new_mem)
    return new_mem


# instructor_courses
# ------------------
async def fetch_instructor_courses(
    instructor_id: int, course_id: Optional[int] = None
) -> List[CourseInstructorValidator]:
    """
    Retrieve a list of courses for which the given instructor id (instructor_id) is an instructor.
    If the optional course_id value is included then return the row for that
    course to verify that instructor_id is an instructor for course_id

    :param instructor_id: int, the id of the instructor
    :param course_id: Optional[int], the id of the course (if provided)
    :return: List[CourseInstructorValidator], a list of CourseInstructorValidator objects representing the courses
    """
    query = select(CourseInstructor)
    if course_id is not None:
        query = query.where(
            and_(
                CourseInstructor.instructor == instructor_id,
                CourseInstructor.course == course_id,
            )
        )
    else:
        query = query.where(CourseInstructor.instructor == instructor_id)
    async with async_session() as session:
        res = await session.execute(query)

        course_list = [
            CourseInstructorValidator.from_orm(x) for x in res.scalars().fetchall()
        ]
        return course_list


async def fetch_course_instructors(
    course_name: Optional[str] = None,
) -> List[AuthUserValidator]:
    """
    Retrieve a list of instructors for the given course name (course_name).
    If course_name is not provided, return a list of all instructors.

    :param course_name: Optional[str], the name of the course (if provided)
    :return: List[AuthUserValidator], a list of AuthUserValidator objects representing the instructors
    """
    query = select(AuthUser).join(CourseInstructor)
    if course_name:
        course = await fetch_course(course_name)
        query = query.where(CourseInstructor.course == course.id)
    async with async_session() as session:
        res = await session.execute(query)

    instructor_list = [AuthUserValidator.from_orm(x) for x in res.scalars().fetchall()]
    return instructor_list


async def create_instructor_course_entry(iid: int, cid: int) -> CourseInstructor:
    """
    Create a new CourseInstructor entry with the given instructor id (iid) and course id (cid)

    :param iid: int, the id of the instructor
    :param cid: int, the id of the course
    :return: CourseInstructor, the newly created CourseInstructor object
    """
    nci = CourseInstructor(course=cid, instructor=iid)
    async with async_session.begin() as session:
        session.add(nci)
    return nci


# Code
# ----
async def create_code_entry(data: CodeValidator) -> CodeValidator:
    """
    Create a new code entry with the given data (data)

    :param data: CodeValidator, the CodeValidator object representing the code entry data
    :return: CodeValidator, the newly created CodeValidator object
    """
    new_code = Code(**data.dict())
    async with async_session.begin() as session:
        session.add(new_code)

    return CodeValidator.from_orm(new_code)


async def fetch_code(sid: str, acid: str, course_id: int) -> List[CodeValidator]:
    """
    Retrieve a list of code entries for the given student id (sid), assignment id (acid), and course id (course_id).

    :param sid: str, the id of the student
    :param acid: str, the id of the assignment
    :param course_id: int, the id of the course
    :return: List[CodeValidator], a list of CodeValidator objects representing the code entries
    """
    query = (
        select(Code)
        .where((Code.sid == sid) & (Code.acid == acid) & (Code.course_id == course_id))
        .order_by(Code.id)
    )
    async with async_session() as session:
        res = await session.execute(query)

        code_list = [CodeValidator.from_orm(x) for x in res.scalars().fetchall()]
        return code_list


# Server-side grading
# -------------------
# Return the feedback associated with this question if this question should be graded on the server instead of on the client; otherwise, return None.
async def is_server_feedback(div_id: str, course: str) -> Optional[Dict[str, Any]]:
    """
    Check if server feedback is available for the given div id (div_id) and course name (course).
    If server feedback is available and login is required, return the decoded feedback.

    :param div_id: str, the id of the div element
    :param course: str, the name of the course
    :return: Optional[Dict[str, Any]], a dictionary representing the decoded feedback (if available)
    """
    # Get the information about this question.
    query = (
        select(Question, Courses)
        .where(Question.name == div_id)
        .join(Courses, Question.base_course == Courses.base_course)
        .where(Courses.course_name == course)
    )
    async with async_session() as session:
        query_results = (await session.execute(query)).first()

        # Get the feedback, if it exists.
        feedback = query_results and query_results.Question.feedback
        # If there's feedback and a login is required (necessary for server-side grading), return the decoded feedback.
        if feedback and query_results.Courses.login_required:
            return json.loads(feedback)
        # Otherwise, grade on the client.
        return None


# Development and Testing Utils
# -----------------------------


async def create_initial_courses_users():
    """
    This function populates the database with the common base courses and creates a test user.
    """
    BASE_COURSES = [
        "boguscourse",
        "ac1",
        "cppds",
        "cppforpython",
        "csawesome",
        "csjava",
        "fopp",
        "httlads",
        "java4python",
        "JS4Python",
        "learnwebgl2",
        "MasteringDatabases",
        "overview",
        "py4e-int",
        "pythonds",
        "pythonds3",
        "StudentCSP",
        "TeacherCSP",
        "thinkcpp",
        "thinkcspy",
        "webfundamentals",
        "test_course_1",
    ]

    for c in BASE_COURSES:
        new_course = CoursesValidator(
            course_name=c,
            base_course=c,
            term_start_date=datetime.date(2000, 1, 1),
            login_required=False,
            allow_pairs=False,
            downloads_enabled=False,
            courselevel="",
            institution="",
            new_server=True,
        )
        await create_course(new_course)
    # Make a user. TODO: should we not do this for production?
    await create_user(
        AuthUserValidator(
            username="testuser1",
            first_name="test",
            last_name="user",
            password="xxx",
            email="testuser1@example.com",
            course_name="overview",
            course_id=BASE_COURSES.index("overview") + 1,
            donated=True,
            active=True,
            accept_tcp=True,
            created_on=datetime.datetime(2020, 1, 1, 0, 0, 0),
            modified_on=datetime.datetime(2020, 1, 1, 0, 0, 0),
            registration_key="",
            registration_id="",
            reset_password_key="",
        )
    )


# User Progress
# -------------


async def create_user_state_entry(user_id: int, course_name: str) -> UserStateValidator:
    """
    Create a new UserState entry with the given user id (user_id) and course name (course_name)

    :param user_id: int, the id of the user
    :param course_name: str, the name of the course
    :return: UserStateValidator, the newly created UserStateValidator object
    """
    new_us = UserState(user_id=user_id, course_name=course_name)
    async with async_session.begin() as session:
        session.add(new_us)
    return UserStateValidator.from_orm(new_us)


async def update_user_state(user_data: schemas.LastPageData):
    """
    Update the UserState entry with the given user data (user_data)

    :param user_data: LastPageData, the LastPageData object representing the user data
    """
    ud = user_data.dict()
    # LastPageData contains information for both user_state and user_sub_chapter_progress tables
    # we do not need the completion flag in the user_state table
    ud.pop("completion_flag")
    rslogger.debug(f"user data = {ud}")
    stmt = (
        update(UserState)
        .where(
            (UserState.user_id == user_data.user_id)
            & (UserState.course_name == user_data.course_name)
        )
        .values(**ud)
    )
    async with async_session.begin() as session:
        await session.execute(stmt)
    rslogger.debug("SUCCESS")


async def update_sub_chapter_progress(user_data: schemas.LastPageData):
    """
    Update the UserSubChapterProgress entry with the given user data (user_data)

    :param user_data: LastPageData, the LastPageData object representing the user data
    """
    ud = user_data.dict()
    ud.pop("last_page_url")
    ud.pop("last_page_scroll_location")
    ud.pop("last_page_accessed_on")
    ud["status"] = ud.pop("completion_flag")
    ud["chapter_id"] = ud.pop("last_page_chapter")
    ud["sub_chapter_id"] = ud.pop("last_page_subchapter")
    if ud["status"] > -1:
        ud["end_date"] = datetime.datetime.utcnow()

    stmt = (
        update(UserSubChapterProgress)
        .where(
            (UserSubChapterProgress.user_id == user_data.user_id)
            & (UserSubChapterProgress.chapter_id == user_data.last_page_chapter)
            & (UserSubChapterProgress.sub_chapter_id == user_data.last_page_subchapter)
            & (
                (UserSubChapterProgress.course_name == user_data.course_name)
                | (
                    UserSubChapterProgress.course_name == None  # noqa 711
                )  # Back fill for old entries without course
            )
        )
        .values(**ud)
    )
    async with async_session.begin() as session:
        await session.execute(stmt)


async def fetch_last_page(user: AuthUserValidator, course_name: str):
    """
    Retrieve the last page accessed by the given user (user) for the given course name (course_name)

    :param user: AuthUserValidator, the AuthUserValidator object representing the user
    :param course_name: str, the name of the course
    :return: Tuple[str, str, str, str, str], a tuple representing the last page accessed
    """
    course = await fetch_course(course_name)

    query = (
        select(
            [
                UserState.last_page_url,
                UserState.last_page_hash,
                Chapter.chapter_name,
                UserState.last_page_scroll_location,
                SubChapter.sub_chapter_name,
            ]
        )
        .where(
            (UserState.user_id == user.id)
            & (UserState.last_page_chapter == Chapter.chapter_label)
            & (UserState.course_name == course.course_name)
            & (SubChapter.chapter_id == Chapter.id)
            & (UserState.last_page_subchapter == SubChapter.sub_chapter_label)
            & (Chapter.course_id == course.base_course)
        )
        .order_by(UserState.last_page_accessed_on.desc())
    )

    async with async_session() as session:
        res = await session.execute(query)
        # for A query like this one with columns from multiple tables
        # res.first() returns a tuple
        rslogger.debug(f"LP {res}")
        PageData = namedtuple("PageData", [col for col in res.keys()])  # type: ignore
        rdata = res.first()
        rslogger.debug(f"{rdata=}")
        if rdata:
            return PageData(*rdata)
        else:
            return None


async def fetch_user_sub_chapter_progress(
    user, last_page_chapter=None, last_page_subchapter=None
) -> List[UserSubChapterProgressValidator]:
    """
    Retrieve the UserSubChapterProgress entries for the given user (user) and optional chapter and subchapter.

    :param user: AuthUserValidator, the AuthUserValidator object representing the user
    :param last_page_chapter: str, the chapter label of the last page accessed (optional)
    :param last_page_subchapter: str, the subchapter label of the last page accessed (optional)
    :return: List[UserSubChapterProgressValidator], a list of UserSubChapterProgressValidator objects
    """
    where_clause = (UserSubChapterProgress.user_id == user.id) & (
        UserSubChapterProgress.course_name == user.course_name
    )

    if last_page_chapter:
        where_clause = (
            where_clause
            & (UserSubChapterProgress.chapter_id == last_page_chapter)
            & (UserSubChapterProgress.sub_chapter_id == last_page_subchapter)
        )

    query = select(UserSubChapterProgress).where(where_clause)

    async with async_session() as session:
        res = await session.execute(query)
        rslogger.debug(f"{res=}")
        return [
            UserSubChapterProgressValidator.from_orm(x)
            for x in res.scalars().fetchall()
        ]


async def create_user_sub_chapter_progress_entry(
    user, last_page_chapter, last_page_subchapter, status=-1
) -> UserSubChapterProgressValidator:
    """
    Create a new UserSubChapterProgress entry with the given user (user), chapter label (last_page_chapter),
    subchapter label (last_page_subchapter), and status (status)

    :param user: AuthUserValidator, the AuthUserValidator object representing the user
    :param last_page_chapter: str, the chapter label of the last page accessed
    :param last_page_subchapter: str, the subchapter label of the last page accessed
    :param status: int, the completion status (default is -1)
    :return: UserSubChapterProgressValidator, the newly created UserSubChapterProgressValidator object
    """
    new_uspe = UserSubChapterProgress(
        user_id=user.id,
        chapter_id=last_page_chapter,
        sub_chapter_id=last_page_subchapter,
        status=status,
        start_date=datetime.datetime.utcnow(),
        course_name=user.course_name,
    )
    async with async_session.begin() as session:
        session.add(new_uspe)
    return UserSubChapterProgressValidator.from_orm(new_uspe)


async def fetch_user_chapter_progress(
    user, last_page_chapter: str
) -> UserChapterProgressValidator:
    """
    Retrieve the UserChapterProgress entry for the given user (user) and chapter label (last_page_chapter).

    :param user: AuthUserValidator, the AuthUserValidator object representing the user
    :param last_page_chapter: str, the chapter label of the last page accessed
    :return: UserChapterProgressValidator, the UserChapterProgressValidator object
    """
    query = select(UserChapterProgress).where(
        (
            UserChapterProgress.user_id == str(user.id)
        )  # TODO: this is bad! the DB has user.id as a string!
        & (UserChapterProgress.chapter_id == last_page_chapter)
    )

    async with async_session() as session:
        res = await session.execute(query)
        rslogger.debug(f"{res=}")
        return UserChapterProgressValidator.from_orm(res.scalars().first())


async def create_user_chapter_progress_entry(
    user, last_page_chapter, status
) -> UserChapterProgressValidator:
    """
    Create a new UserChapterProgress entry with the given user (user), chapter label (last_page_chapter), and status (status)

    :param user: AuthUserValidator, the AuthUserValidator object representing the user
    :param last_page_chapter: str, the chapter label of the last page accessed
    :param status: int, the completion status
    :return: UserChapterProgressValidator, the newly created UserChapterProgressValidator object
    """
    new_ucp = UserChapterProgress(
        user_id=str(user.id),
        chapter_id=last_page_chapter,
        status=status,
        start_date=datetime.datetime.utcnow(),
    )
    async with async_session.begin() as session:
        session.add(new_ucp)
    return UserChapterProgressValidator.from_orm(new_ucp)


#
# Select Question Support
# -----------------------


async def create_selected_question(
    sid: str,
    selector_id: str,
    selected_id: str,
    points: Optional[int] = None,
    competency: Optional[str] = None,
) -> SelectedQuestionValidator:
    """
    Create a new SelectedQuestion entry with the given sid, selector_id, selected_id, points, and competency.

    :param sid: str, the student id
    :param selector_id: str, the id of the question selector
    :param selected_id: str, the id of the selected question
    :param points: int, the points earned (optional)
    :param competency: str, the competency (optional)
    :return: SelectedQuestionValidator, the newly created SelectedQuestionValidator object
    """
    new_sqv = SelectedQuestion(
        sid=sid,
        selector_id=selector_id,
        selected_id=selected_id,
        points=points,
        competency=competency,
    )
    async with async_session.begin() as session:
        session.add(new_sqv)
    return SelectedQuestionValidator.from_orm(new_sqv)


async def fetch_selected_question(
    sid: str, selector_id: str
) -> SelectedQuestionValidator:
    """
    Retrieve the SelectedQuestion entry for the given sid and selector_id.

    :param sid: str, the student id
    :param selector_id: str, the id of the question selector
    :return: SelectedQuestionValidator, the SelectedQuestionValidator object
    """
    query = select(SelectedQuestion).where(
        (SelectedQuestion.sid == sid) & (SelectedQuestion.selector_id == selector_id)
    )

    async with async_session() as session:
        res = await session.execute(query)
        rslogger.debug(f"{res=}")
        return SelectedQuestionValidator.from_orm(res.scalars().first())


async def update_selected_question(sid: str, selector_id: str, selected_id: str):
    """
    Update the selected_id of the SelectedQuestion entry for the given sid and selector_id.

    :param sid: str, the student id
    :param selector_id: str, the id of the question selector
    :param selected_id: str, the id of the selected question
    """
    stmt = (
        update(SelectedQuestion)
        .where(
            (SelectedQuestion.sid == sid)
            & (SelectedQuestion.selector_id == selector_id)
        )
        .values(selected_id=selected_id)
    )
    async with async_session.begin() as session:
        await session.execute(stmt)
    rslogger.debug("SUCCESS")


# Questions and Assignments
# -------------------------


# write a function that fetches all Assignment objects given a course name
async def fetch_assignments(
    course_name: str,
    is_peer: Optional[bool] = False,
    is_visible: Optional[bool] = False,
    is_hidden: Optional[bool] = True,

) -> List[AssignmentValidator]:
    """
    Fetch all Assignment objects for the given course name.
    If is_peer is True then only select asssigments for peer isntruction.
    If is_visible is True then only fetch visible assignments.

    :param course_name: str, the course name
    :param is_peer: bool, whether or not the assignment is a peer assignment
    :return: List[AssignmentValidator], a list of AssignmentValidator objects
    """
<<<<<<< HEAD
    now = datetime.utcnow()

    # Visibility clause
    visibility_conditions = []
    if is_visible:
        visibility_conditions.append(Assignment.visibledate <= now)
    if not is_hidden:
        visibility_conditions.append(Assignment.hiddingdate >= now)
    if visibility_conditions:
        vclause = and_(*visibility_conditions)
=======
now = datetime.utcnow()

    # Visibility clause
    if is_visible:
        vclause = and_(Assignment.visibledate <= now, Assignment.hiddingdate >= now)
>>>>>>> 24a51bf1
    else:
        vclause = None  # Neutral condition, no visibility filter applied

    conditions = [
        Assignment.course == Courses.id,
        Courses.course_name == course_name,
    ]
    if vclause:
        conditions.append(vclause)
    if is_peer is not None:
        conditions.append(Assignment.is_peer == is_peer)

    query = select(Assignment).where(and_(*conditions)).order_by(Assignment.duedate.desc())

    async with async_session() as session:
        res = await session.execute(query)
        return [AssignmentValidator.from_orm(a) for a in res.scalars()]

<<<<<<< HEAD
=======

>>>>>>> 24a51bf1
# write a function that fetches one Assignment objects given a course name
async def fetch_one_assignment(assignment_id: int) -> AssignmentValidator:
    """
    Fetch one Assignment object

    :param assignment_id: int, the assignment id

    :return: AssignmentValidator
    """
    now = datetime.utcnow()
    query = select(Assignment).where(
        and_(
            Assignment.id == assignment_id,
            Assignment.visibledate <= now,
            Assignment.hiddingdate >= now
        )
    )

    async with async_session() as session:
        res = await session.execute(query)
        rslogger.debug(f"{res=}")
        return AssignmentValidator.from_orm(res.scalars().first())


async def create_assignment(assignment: AssignmentValidator) -> AssignmentValidator:
    """
    Create a new Assignment object with the given data (assignment)

    :param assignment: AssignmentValidator, the AssignmentValidator object representing the assignment data
    :return: AssignmentValidator, the newly created AssignmentValidator object
    """
    new_assignment = Assignment(**assignment.dict())
    async with async_session.begin() as session:
        session.add(new_assignment)

    return AssignmentValidator.from_orm(new_assignment)


async def update_assignment(assignment: AssignmentValidator) -> None:
    """
    Update an Assignment object with the given data (assignment)
    """
    assignment_updates = assignment.dict()
    assignment_updates["current_index"] = 0
    del assignment_updates["id"]
    del assignment_updates["name"]

    stmt = (
        update(Assignment)
        .where(Assignment.id == assignment.id)
        .values(assignment_updates)
    )
    async with async_session.begin() as session:
        await session.execute(stmt)


async def create_assignment_question(
    assignmentQuestion: AssignmentQuestionValidator,
) -> AssignmentQuestionValidator:
    """
    Create a new AssignmentQuestion object with the given data (assignmentQuestion)

    :param assignmentQuestion: AssignmentQuestionValidator, the AssignmentQuestionValidator object representing the assignment question data
    :return: AssignmentQuestionValidator, the newly created AssignmentQuestionValidator object
    """
    new_assignment_question = AssignmentQuestion(**assignmentQuestion.dict())
    async with async_session.begin() as session:
        session.add(new_assignment_question)

    return AssignmentQuestionValidator.from_orm(new_assignment_question)


async def update_assignment_question(
    assignmentQuestion: AssignmentQuestionValidator,
) -> AssignmentQuestionValidator:
    """
    Update an AssignmentQuestion object with the given data (assignmentQuestion)
    """
    new_assignment_question = AssignmentQuestion(**assignmentQuestion.dict())
    async with async_session.begin() as session:
        await session.merge(new_assignment_question)

    return AssignmentQuestionValidator.from_orm(new_assignment_question)


async def reorder_assignment_questions(question_ids: List[int]):
    """
    Reorder the assignment questions with the given question ids (question_ids)
    """
    async with async_session.begin() as session:
        for i, qid in enumerate(question_ids):
            d = dict(sorting_priority=i)
            stmt = (
                update(AssignmentQuestion)
                .where(AssignmentQuestion.id == qid)
                .values(**d)
            )
            await session.execute(stmt)


async def remove_assignment_questions(assignment_ids: List[int]):
    """
    Remove all assignment questions for the given assignment ids (assignment_ids)
    """
    stmt = delete(AssignmentQuestion).where(AssignmentQuestion.id.in_(assignment_ids))
    async with async_session.begin() as session:
        await session.execute(stmt)


async def fetch_all_assignment_stats(
    course_name: str, userid: int
) -> list[GradeValidator]:
    """
    Fetch the Grade information for all assignments for a given student in a given course.

    :param course_name: The name of the current course
    :type course_name: str
    :param userid: the users numeric id
    :type userid: int
    :return list[AssignmentValidator]: a list of AssignmentValidator objects
    """
    query = select(Grade).where(
        and_(
            Assignment.course == Courses.id,
            Courses.course_name == course_name,
            Grade.assignment == Assignment.id,
            Grade.auth_user == userid,
        )
    )

    async with async_session() as session:
        res = await session.execute(query)
        rslogger.debug(f"{res=}")
        return [GradeValidator.from_orm(a) for a in res.scalars()]


# write a function that given a userid and a courseid fetches a Grade object from the database
async def fetch_grade(userid: int, assignmentid: int) -> Optional[GradeValidator]:
    """
    Fetch the Grade object for the given user and assignment.

    :param userid: int, the user id
    :param assignmentid: int, the assignment id
    :return: Optional[GradeValidator], the GradeValidator object
    """
    query = select(Grade).where(
        and_(
            Grade.auth_user == userid,
            Grade.assignment == assignmentid,
        )
    )

    async with async_session() as session:
        res = await session.execute(query)
        rslogger.debug(f"{res=}")
        return GradeValidator.from_orm(res.scalars().first())


# write a function that given a GradeValidator object inserts a new Grade object into the database
# or updates an existing one
#
# This function should return the GradeValidator object that was inserted or updated
async def upsert_grade(grade: GradeValidator) -> GradeValidator:
    """
    Insert a new Grade object into the database or update an existing one.

    :param grade: GradeValidator, the GradeValidator object
    :return: GradeValidator, the GradeValidator object
    """
    new_grade = Grade(**grade.dict())

    async with async_session.begin() as session:
        # merge either inserts or updates the object
        await session.merge(new_grade)
    return GradeValidator.from_orm(new_grade)


async def fetch_question(
    name: str, basecourse: Optional[str] = None, assignment: Optional[str] = None
) -> QuestionValidator:
    """
    Fetch a single matching question row from the database that matches
    the name (div_id) of the question.  If the base course is provided
    make sure the question comes from that basecourse. basecourse,name pairs
    are guaranteed to be unique in the questions table

    More and more questions have globally unique names in the runestone
    database and that is definitely a direction to keep pushing.  But
    it is possible that there are duplicates but we are not going to
    worry about that we are just going to return the first one we find.

    :param name: str, the name (div_id) of the question
    :param basecourse: str, the base course (optional)
    :param assignment: str, the assignment (optional)
    :return: QuestionValidator, the QuestionValidator object
    """
    where_clause = Question.name == name
    if basecourse:
        where_clause = where_clause & (Question.base_course == basecourse)

    query = select(Question).where(where_clause)

    async with async_session() as session:
        res = await session.execute(query)
        rslogger.debug(f"{res=}")
        return QuestionValidator.from_orm(res.scalars().first())


async def count_matching_questions(name: str) -> int:
    """
    Count the number of Question entries that match the given name.

    :param name: str, the name (div_id) of the question
    :return: int, the number of matching questions
    """
    query = select(func.count(Question.name)).where(Question.name == name)

    async with async_session() as session:
        res = await session.execute(query)
        return res.scalars().first()


auto_gradable_q = [
    "clickablearea",
    "mchoice",
    "parsonsprob",
    "dragndrop",
    "fillintheblank",
    "lp",
]


async def fetch_matching_questions(request_data: schemas.SelectQRequest) -> List[str]:
    """
    Return a list of question names (div_ids) that match the criteria
    for a particular question. This is used by select questions and in
    particular `get_question_source`
    """
    if request_data.questions:
        questionlist = request_data.questions.split(",")
        questionlist = [q.strip() for q in questionlist]
    elif request_data.proficiency:
        prof = request_data.proficiency.strip()
        rslogger.debug(prof)
        where_clause = (Competency.competency == prof) & (
            Competency.question == Question.id
        )
        if request_data.primary:
            where_clause = where_clause & (Competency.is_primary == True)  # noqa E712
        if request_data.min_difficulty:
            where_clause = where_clause & (
                Question.difficulty >= float(request_data.min_difficulty)
            )
        if request_data.max_difficulty:
            where_clause = where_clause & (
                Question.difficulty <= float(request_data.max_difficulty)
            )
        if request_data.autogradable:
            where_clause = where_clause & (
                (Question.autograde == "unittest")
                | Question.question_type.in_(auto_gradable_q)
            )
        if request_data.limitBaseCourse:
            where_clause = where_clause & (
                Question.base_course == request_data.limitBaseCourse
            )
        query = select(Question.name).where(where_clause)

        async with async_session() as session:
            res = await session.execute(query)
            rslogger.debug(f"{res=}")
            questionlist = []
            for row in res:
                questionlist.append(row[0])

    return questionlist


async def fetch_questions_by_search_criteria(
    criteria: schemas.SearchSpecification,
) -> List[QuestionValidator]:
    """
    Fetch a list of questions that match the search criteria
    regular expression matches are case insensitive

    :param search: str, the search string
    :return: List[QuestionValidator], a list of QuestionValidator objects
    """
    where_criteria = []
    if criteria.source_regex:
        where_criteria.append(
            or_(
                Question.question.regexp_match(criteria.source_regex, flags="i"),
                Question.htmlsrc.regexp_match(criteria.source_regex, flags="i"),
                Question.topic.regexp_match(criteria.source_regex, flags="i"),
            )
        )
    if criteria.question_type:
        where_criteria.append(Question.question_type == criteria.question_type)
    if criteria.author:
        where_criteria.append(Question.author.regexp_match(criteria.author, flags="i")) 
    if criteria.base_course:
        where_criteria.append(Question.base_course == criteria.base_course) 

    if len(where_criteria) == 0:
        raise ValueError("No search criteria provided")

    # todo: add support for tags
    query = select(Question).where(and_(*where_criteria))
    rslogger.debug(f"{query=}")
    async with async_session() as session:
        res = await session.execute(query)
        rslogger.debug(f"{res=}")
        return [QuestionValidator.from_orm(q) for q in res.scalars()]


async def fetch_assignment_question(
    assignment_name: str, question_name: str
) -> AssignmentQuestionValidator:
    """
    Retrieve the AssignmentQuestion entry for the given assignment_name and question_name.

    :param assignment_name: str, the name of the assignment
    :param question_name: str, the name (div_id) of the question
    :return: AssignmentQuestionValidator, the AssignmentQuestionValidator object
    """
    query = select(AssignmentQuestion).where(
        (Assignment.name == assignment_name)
        & (Assignment.id == AssignmentQuestion.assignment_id)
        & (AssignmentQuestion.question_id == Question.id)
        & (Question.name == question_name)
    )

    async with async_session() as session:
        res = await session.execute(query)
        rslogger.debug(f"{res=}")
        return AssignmentQuestionValidator.from_orm(res.scalars().first())


async def fetch_assignment_questions(
    assignment_id: int,
) -> List[Tuple[Question, AssignmentQuestion]]:
    """
    Retrieve the AssignmentQuestion entry for the given assignment_name and question_name.

    :param assignment_name: str, the name of the assignment
    :param question_name: str, the name (div_id) of the question
    :return: AssignmentQuestionValidator, the AssignmentQuestionValidator object
    """
    query = (
        select(Question, AssignmentQuestion)
        .join(Question, AssignmentQuestion.question_id == Question.id)
        .where(AssignmentQuestion.assignment_id == assignment_id)
        .order_by(AssignmentQuestion.sorting_priority)
    )

    async with async_session() as session:
        res = await session.execute(query)
        rslogger.debug(f"{res=}")
        # we cannot return res.scalars() because we want both objects in the row.
        # and the scalars() method onnly returns the first object in the row.
        return res


async def fetch_question_count_per_subchapter(
    course_name: str,
) -> Dict[Dict[str, str], int]:
    """
    Return a dictionary of subchapter_id: count of questions in that subchapter
    """
    query = (
        select(
            Question.chapter,
            Question.subchapter,
            func.count(Question.id).label("question_count"),
        )
        .where(
            and_(
                Question.base_course == course_name,
                Question.from_source == True,  # noqa 711
                Question.optional != True,  # noqa 711
            )
        )
        .group_by(Question.chapter, Question.subchapter)
    )

    async with async_session() as session:
        res = await session.execute(query)
        rslogger.debug(f"{res=}")

    resd = {}
    for row in res:
        if row[0] not in resd:
            resd[row[0]] = {}
        resd[row[0]][row[1]] = row[2]
    return resd


async def fetch_question_grade(sid: str, course_name: str, qid: str):
    """
    Retrieve the QuestionGrade entry for the given sid, course_name, and qid.

    :param sid: str, the student id
    :param course_name: str, the course name
    :param qid: str, the question id (div_id)
    :return: QuestionGradeValidator, the QuestionGradeValidator object
    """
    query = (
        select(QuestionGrade)
        .where(
            (QuestionGrade.sid == sid)
            & (QuestionGrade.course_name == course_name)
            & (QuestionGrade.div_id == qid)
        )
        .order_by(
            QuestionGrade.id.desc(),
        )
    )
    async with async_session() as session:
        res = await session.execute(query)
        return QuestionGradeValidator.from_orm(res.scalars().one_or_none())


async def create_question_grade_entry(
    sid: str, course_name: str, qid: str, grade: int, qge_id: Optional[int] = None
) -> QuestionGradeValidator:
    """
    Create a new QuestionGrade entry with the given sid, course_name, qid, and grade.
    """
    new_qg = QuestionGrade(
        sid=sid,
        course_name=course_name,
        div_id=qid,
        score=grade,
        comment="autograded",
    )
    if qge_id is not None:
        new_qg.id = qge_id

    async with async_session.begin() as session:
        session.add(new_qg)
    return QuestionGradeValidator.from_orm(new_qg)


async def update_question_grade_entry(
    sid: str, course_name: str, qid: str, grade: int, qge_id: Optional[int] = None
) -> QuestionGradeValidator:
    """
    Create a new QuestionGrade entry with the given sid, course_name, qid, and grade.
    """
    new_qg = QuestionGrade(
        sid=sid,
        course_name=course_name,
        div_id=qid,
        score=grade,
        comment="autograded",
    )
    if qge_id is not None:
        new_qg.id = qge_id

    async with async_session.begin() as session:
        await session.merge(new_qg)
    return QuestionGradeValidator.from_orm(new_qg)


async def fetch_user_experiment(sid: str, ab_name: str) -> int:
    """
    When a question is part of an AB experiement (ab_name) get the experiment
    group for a particular student (sid).  The group number will have
    been randomly assigned by the initial question selection.

    This number indicates whether the student will see the 1st or 2nd
    question in the question list.

    :param sid: str, the student id
    :param ab_name: str, the name of the AB experiment
    :return: int, the experiment group number
    """
    query = (
        select(UserExperiment.exp_group)
        .where((UserExperiment.sid == sid) & (UserExperiment.experiment_id == ab_name))
        .order_by(UserExperiment.id)
    )
    async with async_session() as session:
        res = await session.execute(query)
        r = res.scalars().first()
        rslogger.debug(f"{r=}")
        return r


async def create_user_experiment_entry(
    sid: str, ab: str, group: int
) -> UserExperimentValidator:
    """
    Create a new UserExperiment entry with the given sid, ab, and group.

    :param sid: str, the student id
    :param ab: str, the name of the AB experiment
    :param group: int, the experiment group number
    :return: UserExperimentValidator, the UserExperimentValidator object
    """
    new_ue = UserExperiment(sid=sid, exp_group=group, experiment_id=ab)
    async with async_session.begin() as session:
        session.add(new_ue)
    return UserExperimentValidator.from_orm(new_ue)


async def fetch_viewed_questions(sid: str, questionlist: List[str]) -> List[str]:
    """
    Retrieve a list of questions from the given questionlist that a student (sid)
    has viewed before. Used for the selectquestion `get_question_source` to filter
    out questions that a student has seen before. One criteria of a select question
    is to make sure that a student has never seen a question before.

    The best approximation we have for that is that they will have clicked on the
    run button for that question. Of course, they may have seen the question but not
    run it, but this is the best we can do.

    :param sid: str, the student id
    :param questionlist: List[str], a list of question ids (div_id)
    :return: List[str], a list of question ids from the given questionlist that the
             student has viewed before
    """
    query = select(Useinfo).where(
        (Useinfo.sid == sid) & (Useinfo.div_id.in_(questionlist))
    )
    async with async_session() as session:
        res = await session.execute(query)
        rslogger.debug(f"{res=}")
        rlist = [row.div_id for row in res]
    return rlist


async def fetch_previous_selections(sid) -> List[str]:
    """
    Retrieve a list of selected question ids for the given student id (sid).

    :param sid: str, the student id
    :return: List[str], a list of selected question ids
    """
    query = select(SelectedQuestion).where(SelectedQuestion.sid == sid)
    async with async_session() as session:
        res = await session.execute(query)
        rslogger.debug(f"{res=}")
        return [row.selected_id for row in res.scalars().fetchall()]


async def fetch_timed_exam(
    sid: str, exam_id: str, course_name: str
) -> TimedExamValidator:
    """
    Retrieve the TimedExam entry for the given sid, exam_id, and course_name.

    :param sid: str, the student id
    :param exam_id: str, the id of the timed exam
    :param course_name: str, the name of the course
    :return: TimedExamValidator, the TimedExamValidator object
    """
    query = (
        select(TimedExam)
        .where(
            (TimedExam.div_id == exam_id)
            & (TimedExam.sid == sid)
            & (TimedExam.course_name == course_name)
        )
        .order_by(TimedExam.id.desc())
    )
    async with async_session() as session:
        res = await session.execute(query)
        rslogger.debug(f"{res=}")
        return TimedExamValidator.from_orm(res.scalars().first())


async def create_timed_exam_entry(
    sid: str, exam_id: str, course_name: str, start_time: datetime
) -> TimedExamValidator:
    """
    Create a new TimedExam entry with the given sid, exam_id, course_name, and start_time.

    :param sid: str, the student id
    :param exam_id: str, the id of the timed exam
    :param course_name: str, the name of the course
    :param start_time: datetime, the start time of the exam
    :return: TimedExamValidator, the TimedExamValidator object
    """
    new_te = TimedExam(
        div_id=exam_id,
        sid=sid,
        course_name=course_name,
        start_time=start_time,
        correct=0,
        incorrect=0,
        skipped=0,
    )
    async with async_session.begin() as session:
        session.add(new_te)
    return TimedExamValidator.from_orm(new_te)


async def fetch_subchapters(course, chap):
    """
    Retrieve all subchapters for a given chapter.

    :param course: str, the name of the course
    :param chap: str, the label of the chapter
    :return: ResultProxy, the result of the query
    """
    # Note: we are joining two tables so this query will not result in an defined in schemas.py
    # instead it will simply produce a bunch of tuples with the columns in the order given in the
    # select statement.
    query = (
        select(SubChapter.sub_chapter_label, SubChapter.sub_chapter_name)
        .where(
            (Chapter.id == SubChapter.chapter_id)
            & (Chapter.course_id == course)
            & (Chapter.chapter_label == chap)
        )
        .order_by(SubChapter.sub_chapter_num)
    )

    async with async_session() as session:
        res = await session.execute(query)
        rslogger.debug(f"{res=}")
        # **Note** with this kind of query you do NOT want to call ``.scalars()`` on the result
        return res


async def create_traceback(exc: Exception, request: Request, host: str):
    """
    Create a new TraceBack entry with the given Exception, Request, and host.

    :param exc: Exception, the exception that occurred
    :param request: Request, the request object
    :param host: str, the hostname
    """
    async with async_session.begin() as session:
        tbtext = "".join(traceback.format_tb(exc.__traceback__))
        # walk the stack trace and collect local variables into a dictionary
        curr = exc.__traceback__
        dl = []
        while curr is not None:
            frame = curr.tb_frame
            name = frame.f_code.co_name
            local_vars = frame.f_locals
            dl.append(dict(name=name, local_vars=local_vars))
            curr = curr.tb_next
        rslogger.debug(f"{dl[-2:]=}")

        new_entry = TraceBack(
            traceback=tbtext + str(dl[-2:]),
            timestamp=datetime.datetime.utcnow(),
            err_message=str(exc),
            path=request.url.path,
            query_string=str(request.query_params),
            hash=hashlib.md5(tbtext.encode("utf8")).hexdigest(),
            hostname=host,
        )
        session.add(new_entry)


async def fetch_library_books():
    """
    Retrieve a list of visible library books ordered by shelf section and title.

    :return: List[LibraryValidator], a list of LibraryValidator objects
    """
    query = (
        select(Library)
        .where(Library.is_visible == True)  # noqa: E712
        .order_by(Library.shelf_section, Library.title)
    )
    async with async_session() as session:
        res = await session.execute(query)
        rslogger.debug(f"{res=}")
        book_list = [LibraryValidator.from_orm(x) for x in res.scalars().fetchall()]
        return book_list


async def fetch_library_book(book):
    """
    Retrieve the Library entry for the given book.

    :param book: str, the name of the book
    :return: Library, the Library object
    """
    query = select(Library).where(Library.basecourse == book)  # noqa: E712
    async with async_session() as session:
        res = await session.execute(query)
        # the result type of this query is a sqlalchemy CursorResult
        # .all will return a list of Rows
        ret = res.scalars().first()
        # the result of .scalars().first() is a single Library object

        return ret


async def update_library_book(bookid: int, vals: dict):
    """
    Update the Library entry with the given bookid and values.

    :param bookid: int, the id of the book
    :param vals: dict, a dictionary of values to update
    """

    stmt = update(Library).where(Library.id == bookid).values(**vals)
    async with async_session.begin() as session:
        await session.execute(stmt)


# TODO finish this use bookid as title temporarily
async def create_library_book(bookid: str, vals: Dict[str, Any]) -> None:
    """
    Creates a new Library object using the provided parameters and saves it in the database.

    :param bookid: str, the unique identifier of the book
    :param vals: Dict[str, Any], the dictionary containing the properties of the book
    :return: None
    """
    new_book = Library(**vals, basecourse=bookid)
    async with async_session.begin() as session:
        session.add(new_book)


async def create_book_author(author: str, document_id: str) -> None:
    """
    Creates a new BookAuthor object using the provided parameters and saves it in the database.

    :param author: str, the name of the author
    :param document_id: str, the unique identifier of the book
    :return: None
    """
    new_ba = BookAuthor(author=author, book=document_id)
    async with async_session.begin() as session:
        session.add(new_ba)


async def fetch_books_by_author(author: str) -> List[Tuple[Library, BookAuthor]]:
    """
    Fetches all books written by a given author.

    :param author: The name of the author.
    :type author: str
    :return: A list of tuples, each containing a Library and a BookAuthor object.
    :rtype: list[tuple[Library, BookAuthor]]
    """
    query = (
        select(Library, BookAuthor)
        .join(BookAuthor, BookAuthor.book == Library.basecourse)
        .where(BookAuthor.author == author)
        .order_by(BookAuthor.book)
    )
    async with async_session() as sess:
        res = await sess.execute(query)
        return res.scalars().fetchall()


async def fetch_course_practice(course_name: str) -> Optional[CoursePractice]:
    """
    Fetches the course practice row for a given course.

    :param course_name: The name of the course.
    :type course_name: str
    :return: The CoursePractice object containing the configuration of the practice feature for the given course.
    :rtype: Optional[CoursePractice]
    """
    query = (
        select(CoursePractice)
        .where(CoursePractice.course_name == course_name)
        .order_by(CoursePractice.id.desc())
    )
    async with async_session() as session:
        res = await session.execute(query)
        return res.scalars().first()


async def fetch_one_user_topic_practice(
    user: AuthUserValidator,
    last_page_chapter: str,
    last_page_subchapter: str,
) -> UserTopicPracticeValidator:
    """
    The user_topic_practice table contains information about each topic (flashcard)
    that a student is eligible to see for a given topic in a course.
    A particular topic should ony be in the table once per student.  This row also contains
    information about scheduling and correctness to help the practice algorithm select the
    best question to show a student.

    Retrieve a single UserTopicPractice entry for the given user, chapter, and subchapter (i.e., topic).

    :param user: AuthUserValidator, the AuthUserValidator object
    :param last_page_chapter: str, the label of the chapter
    :param last_page_subchapter: str, the label of the subchapter
    :param qname: str, the name of the question
    :return: UserTopicPracticeValidator, the UserTopicPracticeValidator object
    """
    query = select(UserTopicPractice).where(
        (UserTopicPractice.user_id == user.id)
        & (UserTopicPractice.course_name == user.course_name)
        & (UserTopicPractice.chapter_label == last_page_chapter)
        & (UserTopicPractice.sub_chapter_label == last_page_subchapter)
    )
    async with async_session() as session:
        res = await session.execute(query)
        rslogger.debug(f"{res=}")
        utp = res.scalars().first()
        return UserTopicPracticeValidator.from_orm(utp)


async def delete_one_user_topic_practice(dbid: int) -> None:
    """
    Delete a single UserTopicPractice entry for the given id.

    Used by self-paced topic selection.  If a student un-marks a page as completed then if there
    is a card from the page it will be removed from the set of possible flashcards a student
    can see.

    :param qid: int, the id of the UserTopicPractice entry
    :return: None
    """
    query = delete(UserTopicPractice).where(UserTopicPractice.id == dbid)
    async with async_session.begin() as session:
        await session.execute(query)


async def create_user_topic_practice(
    user: AuthUserValidator,
    last_page_chapter: str,
    last_page_subchapter: str,
    qname: str,
    now_local: datetime.datetime,
    now: datetime.datetime,
    tz_offset: float,
):
    """
    Add a new UserTopicPractice entry for the given user, chapter, subchapter, and question.

    :param user: AuthUserValidator, the AuthUserValidator object
    :param last_page_chapter: str, the label of the chapter
    :param last_page_subchapter: str, the label of the subchapter
    :param qname: str, the name of the question to be assigned first when the topic is presented; will be rotated
    :param now_local: datetime.datetime, the current local datetime
    :param now: datetime.datetime, the current utc datetime
    :param tz_offset: float, the timezone offset
    :return: None
    """
    async with async_session.begin() as session:
        new_entry = UserTopicPractice(
            user_id=user.id,
            course_name=user.course_name,
            chapter_label=last_page_chapter,
            sub_chapter_label=last_page_subchapter,
            question_name=qname,
            # Treat it as if the first eligible question is the last one asked.
            i_interval=0,
            e_factor=2.5,
            next_eligible_date=now_local.date(),
            # add as if yesterday, so can practice right away
            last_presented=now - datetime.timedelta(1),
            last_completed=now - datetime.timedelta(1),
            creation_time=now,
            timezoneoffset=tz_offset,
        )
        session.add(new_entry)


async def fetch_qualified_questions(
    base_course: str, chapter_label: str, sub_chapter_label: str
) -> list[QuestionValidator]:
    """
    Retrieve a list of qualified questions for a given chapter and subchapter.

    :param base_course: str, the base course
    :param chapter_label: str, the label of the chapter
    :param sub_chapter_label: str, the label of the subchapter
    :return: list[QuestionValidator], a list of QuestionValidator objects
    """
    query = select(Question).where(
        (Question.base_course == base_course)
        & (
            (Question.topic == f"{chapter_label}/{sub_chapter_label}")
            | (
                (Question.chapter == chapter_label)
                & (Question.topic == None)  # noqa: E711
                & (Question.subchapter == sub_chapter_label)
            )
        )
        & (Question.practice == True)  # noqa: E712
        & (Question.review_flag == False)  # noqa: E712
    )
    async with async_session() as session:
        res = await session.execute(query)
        rslogger.debug(f"{res=}")
        questionlist = [QuestionValidator.from_orm(x) for x in res.scalars().fetchall()]

    return questionlist


async def create_editor_for_basecourse(user_id: int, bc_name: str) -> EditorBasecourse:
    """
    Creates a new editor for a given basecourse.

    :param user_id: The ID of the user creating the editor.
    :type user_id: int
    :param bc_name: The name of the basecourse for which the editor is being created.
    :type bc_name: str
    :return: The newly created editor for the basecourse.
    :rtype: EditorBasecourse
    """
    new_ed = EditorBasecourse(user_id, bc_name)
    async with async_session.begin() as session:
        session.add(new_ed)
    return new_ed


async def is_editor(userid: int) -> bool:
    """
    Checks if a user is an editor.

    :param userid: The ID of the user to check.
    :type userid: int
    :return: True if the user is an editor, False otherwise.
    :rtype: bool
    """
    ed = await fetch_group("editor")
    row = await fetch_membership(ed.id, userid)

    if row:
        return True
    else:
        return False


async def is_author(userid: int) -> bool:
    """
    Checks if a user is an author.

    :param userid: The ID of the user to check.
    :type userid: int
    :return: True if the user is an author, False otherwise.
    :rtype: bool
    """
    ed = await fetch_group("author")
    row = await fetch_membership(ed.id, userid)

    if row:
        return True
    else:
        return False


# Used by the library page
async def get_students_per_basecourse() -> dict:
    """
    Gets the number of students using a book for each course.

    :return: A dictionary containing the course name and the number of students using it.
    :rtype: Dict[str,int]
    """
    query = (
        select(Courses.base_course, func.count(UserCourse.user_id))
        .join(UserCourse, Courses.id == UserCourse.course_id)
        .group_by(Courses.base_course)
    )
    async with async_session() as session:
        res = await session.execute(query)
        rslogger.debug(f"{res=}")
        retval = {}
        for row in res.all():
            retval[row[0]] = row[1]

        return retval


async def get_courses_per_basecourse() -> dict:
    """
    Gets the number of courses using a basecourse.

    :return: A dictionary containing the base course name and the number of courses using it.
    :rtype: Dict[str,int]
    """
    query = select(Courses.base_course, func.count(Courses.id)).group_by(
        Courses.base_course
    )
    async with async_session() as session:
        res = await session.execute(query)
        rslogger.debug(f"{res=}")
        retval = {}
        for row in res.all():
            retval[row[0]] = row[1]

        return retval


async def fetch_questions_for_chapter_subchapter(
    base_course: str,
    skipreading: bool = False,
    from_source_only: bool = True,
    pages_only: bool = False,
) -> List[dict]:
    """
    Fetch all questions for a given base course, where the skipreading and from_source
    flags are set to the given values.

    :param base_course: str, the base course
    :param skipreading: bool, whether to skip questions/sections marked as "skipreading" Usually
       these sections are the Exercises sections at the end of chapters.
    :param from_source_only: bool, whether the question is from the source, if this is True
       then instructor contributed questions will not be included in the result.
    :param pages_only: bool, whether to include only pages for reading assignment creation.
    :return: List[dict], a list of questions in a hierarchical json structure
    """
    if skipreading:
        skipr_clause = SubChapter.skipreading == True  # noqa: E712
    else:
        skipr_clause = True
    if from_source_only:
        froms_clause = Question.from_source == True  # noqa: E712
    else:
        froms_clause = True
    if pages_only:
        page_clause = Question.question_type == "page"
    else:
        page_clause = True
    query = (
        select(Question, Chapter, SubChapter)
        .join(
            Chapter,
            and_(
                Question.chapter == Chapter.chapter_label,
                Question.base_course == Chapter.course_id,
            ),
        )
        .join(
            SubChapter,
            and_(
                SubChapter.chapter_id == Chapter.id,
                Question.subchapter == SubChapter.sub_chapter_label,
            ),
        )
        .where(
            and_(
                Chapter.course_id == base_course,
                skipr_clause,
                froms_clause,
                page_clause,
            )
        )
        .order_by(Chapter.chapter_num, SubChapter.sub_chapter_num, Question.id)
    )
    async with async_session() as session:
        res = await session.execute(query)
        rslogger.debug(f"{res=}")
        # convert the result to a hierarchical json structure using the chapter and subchapter labels
        questions = {}
        chapters = {}

        for row in res:
            q = QuestionValidator.from_orm(row.Question)
            c = ChapterValidator.from_orm(row.Chapter)
            c.chapter_label = f"{c.chapter_label}"
            sc = SubChapterValidator.from_orm(row.SubChapter)
            sc.sub_chapter_label = f"{sc.sub_chapter_label}"
            if c.chapter_label not in questions:
                questions[c.chapter_label] = {}
            if c.chapter_label not in chapters:
                chapters[c.chapter_label] = {**c.dict(), "sub_chapters": {}}
            if sc.sub_chapter_label not in questions[c.chapter_label]:
                questions[c.chapter_label][sc.sub_chapter_label] = []
            if sc.sub_chapter_label not in chapters[c.chapter_label]["sub_chapters"]:
                chapters[c.chapter_label]["sub_chapters"][sc.sub_chapter_label] = {
                    **sc.dict(),
                }
            del q.timestamp  # Does not convert to json
            del q.question
            questions[c.chapter_label][sc.sub_chapter_label].append(q)

        # Now create the hierarchical json structure where the keys are the chapter and subchapter labels
        # This is the structure that is used by the React TreeTable component
        def find_page_id(chapter, subchapter):
            for q in questions[chapter][subchapter]:
                if q.question_type == "page":
                    return q.id
            return None

        chaps = []
        for chapter in questions:
            subs = []
            for subchapter in questions[chapter]:
                subs.append(
                    {
                        "key": subchapter,
                        "data": {
                            "title": chapters[chapter]["sub_chapters"][subchapter][
                                "sub_chapter_name"
                            ],
                            "num": chapters[chapter]["sub_chapters"][subchapter][
                                "sub_chapter_num"
                            ],
                            "chapter": chapter,
                            "subchapter": subchapter,
                            "id": find_page_id(chapter, subchapter),
                            "numQuestions": len(
                                [
                                    q
                                    for q in questions[chapter][subchapter]
                                    if q.optional != True
                                ]
                            ),
                        },
                        "children": [
                            {"key": q.name, "data": q.dict()}
                            for q in questions[chapter][subchapter]
                        ],
                    }
                )
            chaps.append(
                {
                    "key": chapter,
                    "data": {
                        "title": chapters[chapter]["chapter_name"],
                        "num": chapters[chapter]["chapter_num"],
                    },
                    "children": subs,
                }
            )

        return chaps


async def fetch_answers(question_id: str, event: str, course_name: str, username: str):
    """
    Fetch all answers for a given question.

    :param question_id: int, the id of the question
    :return: List[AnswerValidator], a list of AnswerValidator objects
    """

    rcd = runestone_component_dict[EVENT2TABLE[event]]
    tbl = rcd.model
    query = select(tbl).where(
        and_(
            (tbl.div_id == question_id),
            (tbl.course_name == course_name),
            (tbl.sid == username),
        )
    )
    async with async_session() as session:
        res = await session.execute(query)
        rslogger.debug(f"{res=}")
        return [a for a in res.scalars()]


async def is_assigned(
    question_id: str, course_id: int, assignment_id: Optional[int] = None
) -> schemas.ScoringSpecification:
    """
    Check if a question is part of an assignment.
    If the assignment is not visible, the question is not considered assigned.
    If the assignment is not yet due -- no problem.
    If the assignment is past due but the instructor has not enforced the due date -- no problem.
    If the assignment is past due but the instructor has not enforced the due date, but HAS released the assignment -- then no longer assigned.

    :param question_id: str, the name of the question
    :param course_id: int, the id of the course
    :return: ScoringSpecification, the scoring specification object
    """
    # select * from assignments join assignment_questions on assignment_questions.assignment_id = assignments.id join courses on courses.id = assignments.course where courses.course_name = 'overview'
    clauses = [
        (Question.name == question_id),
        (AssignmentQuestion.question_id == Question.id),
        (AssignmentQuestion.assignment_id == Assignment.id),
        (Assignment.course == course_id),
        (Assignment.is_timed == False),  # noqa: E712
    ]
    if assignment_id is not None:
        clauses.append(Assignment.id == assignment_id)
    query = (
        select(Assignment, AssignmentQuestion, Question)
        .where(and_(*clauses))
        .order_by(Assignment.duedate.desc())
    )

    async with async_session() as session:
        res = await session.execute(query)
        for row in res:
            scoringSpec = schemas.ScoringSpecification(
                assigned=False,
                max_score=row.AssignmentQuestion.points,
                score=0,
                assignment_id=row.Assignment.id,
                which_to_grade=row.AssignmentQuestion.which_to_grade,
                how_to_score=row.AssignmentQuestion.autograde,
                is_reading=row.AssignmentQuestion.reading_assignment,
                username="",
                comment="",
                question_id=row.Question.id,
            )
            if datetime.datetime.now(datetime.UTC) <= row.Assignment.duedate.replace(
                tzinfo=pytz.utc
            ):
                if row.Assignment.visible:  # todo update this when we have a visible by
                    scoringSpec.assigned = True
                    return scoringSpec
            else:
                if not row.Assignment.enforce_due and not row.Assignment.released:
                    if row.Assignment.visible:
                        scoringSpec.assigned = True
                        return scoringSpec
        return schemas.ScoringSpecification()


async def fetch_assignment_scores(
    assignment_id: int, course_name: str, username: str
) -> List[QuestionGradeValidator]:
    """
    Fetch all scores for a given assignment.

    :param assignment_id: int, the id of the assignment
    :param course_id: int, the id of the course
    :param username: str, the username of the student
    :return: List[ScoringSpecification], a list of ScoringSpecification objects
    """
    query = select(QuestionGrade).where(
        and_(
            (QuestionGrade.sid == username),
            (QuestionGrade.div_id == Question.name),
            (Question.id == AssignmentQuestion.question_id),
            (AssignmentQuestion.assignment_id == assignment_id),
            (QuestionGrade.course_name == course_name),
        )
    )

    async with async_session() as session:
        res = await session.execute(query)
        rslogger.debug(f"{res=}")
        return [QuestionGradeValidator.from_orm(q) for q in res.scalars()]


async def did_send_messages(sid: str, div_id: str, course_name: str) -> bool:
    """
    Fetch all messages sent to a given student.

    :param sid: str, the student id
    :return: List[SentMessageValidator], a list of SentMessageValidator objects
    """
    query = select(Useinfo).where(
        and_(
            (Useinfo.sid == sid),
            (Useinfo.div_id == div_id),
            (Useinfo.course_id == course_name),
        )
    )
    async with async_session() as session:
        res = await session.execute(query)
        if len(res.all()) > 0:
            return True
        else:
            return False


async def uses_lti(course_id: int) -> bool:
    """
    Check if a course uses LTI.

    :param course_id: int, the id of the course
    :return: bool, whether the course uses LTI
    """
    query = select(CourseLtiMap).where(CourseLtiMap.course_id == course_id)
    async with async_session() as session:
        res = await session.execute(query)
        # check the number of rows in res
        
        if len(res.all()) > 0:
            return True

    return False<|MERGE_RESOLUTION|>--- conflicted
+++ resolved
@@ -1272,7 +1272,6 @@
     :param is_peer: bool, whether or not the assignment is a peer assignment
     :return: List[AssignmentValidator], a list of AssignmentValidator objects
     """
-<<<<<<< HEAD
     now = datetime.utcnow()
 
     # Visibility clause
@@ -1283,13 +1282,6 @@
         visibility_conditions.append(Assignment.hiddingdate >= now)
     if visibility_conditions:
         vclause = and_(*visibility_conditions)
-=======
-now = datetime.utcnow()
-
-    # Visibility clause
-    if is_visible:
-        vclause = and_(Assignment.visibledate <= now, Assignment.hiddingdate >= now)
->>>>>>> 24a51bf1
     else:
         vclause = None  # Neutral condition, no visibility filter applied
 
@@ -1299,8 +1291,6 @@
     ]
     if vclause:
         conditions.append(vclause)
-    if is_peer is not None:
-        conditions.append(Assignment.is_peer == is_peer)
 
     query = select(Assignment).where(and_(*conditions)).order_by(Assignment.duedate.desc())
 
@@ -1308,10 +1298,6 @@
         res = await session.execute(query)
         return [AssignmentValidator.from_orm(a) for a in res.scalars()]
 
-<<<<<<< HEAD
-=======
-
->>>>>>> 24a51bf1
 # write a function that fetches one Assignment objects given a course name
 async def fetch_one_assignment(assignment_id: int) -> AssignmentValidator:
     """
