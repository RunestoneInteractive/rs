--- conflicted
+++ resolved
@@ -3082,15 +3082,9 @@
     ).delete()
     if num_del == 0:
         return json.dumps(
-<<<<<<< HEAD
-            {   
-                "status": "Failed", 
-                "mess": "Resetting is unnecessary as the exam has not started yet."
-=======
             {
                 "status": "Failed",
                 "mess": "Resetting is unnecessary as the exam has not started yet.",
->>>>>>> 5ce91a7e
             }
         )
 
