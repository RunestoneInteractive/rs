--- conflicted
+++ resolved
@@ -207,11 +207,9 @@
         return RedirectResponse("/assignment/student/chooseAssignment")
 
     current_time = datetime.datetime.utcnow()
-<<<<<<< HEAD
-    if not (assignment.visibledate <= current_time and 
-=======
+
    if not (assignment.visibledate <= current_time and 
->>>>>>> 24a51bf1
+
             (assignment.hideDate is None or assignment.hideDate >= current_time)):
 
         if await is_instructor(request) is False:
