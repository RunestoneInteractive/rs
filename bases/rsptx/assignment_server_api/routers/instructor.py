import csv
import datetime
import json
import pathlib
import pandas as pd
import io

from .assignment_summary import create_assignment_summary

from fastapi import (
    APIRouter,
    Cookie,
    HTTPException,
    Depends,
    Request,
    status,
    Form,
)
from fastapi.responses import (
    HTMLResponse,
    RedirectResponse,
    JSONResponse,
    StreamingResponse,
)
from fastapi.templating import Jinja2Templates
from sqlalchemy import create_engine
from pydantic import BaseModel
from typing import List, Optional, Annotated

# Local application imports
# -------------------------

from rsptx.db.crud import (
    create_invoice_request,
    delete_lti_course,
    fetch_assignment_questions,
    fetch_assignments,
    fetch_problem_data,
    fetch_questions_by_search_criteria,
    fetch_question_count_per_subchapter,
    fetch_all_course_attributes,
    create_assignment_question,
    create_deadline_exception,
    create_question,
    delete_course_instructor,
    fetch_course,
    fetch_course_by_id,
    fetch_instructor_courses,
    fetch_users_for_course,
    fetch_subchapters,
    create_assignment,
    fetch_questions_for_chapter_subchapter,
    remove_assignment_questions,
    reorder_assignment_questions,
    update_assignment_question,
    update_multiple_assignment_questions,
    update_assignment_exercises,
    update_assignment,
    update_question,
    fetch_one_assignment,
    get_peer_votes,
    search_exercises,
<<<<<<< HEAD
    add_assignment_question
=======
    create_api_token,
>>>>>>> e9b44d74
)
from rsptx.auth.session import auth_manager, is_instructor
from rsptx.templates import template_folder
from rsptx.configuration import settings
from rsptx.response_helpers.core import (
    make_json_response,
    get_webpack_static_imports,
    get_react_imports,
    canonical_utcnow,
)
from rsptx.db.models import (
    AssignmentQuestionValidator,
    AssignmentValidator,
    QuestionValidator,
)
from rsptx.endpoint_validators import with_course, instructor_role_required
from rsptx.validation.schemas import (
    AssignmentIncoming,
    AssignmentQuestionIncoming,
    QuestionIncoming,
    SearchSpecification,
    UpdateAssignmentExercisesPayload,
    AssignmentQuestionUpdateDict,
    ExercisesSearchRequest,
    CreateExercisesPayload
)
from rsptx.logging import rslogger
from rsptx.analytics import log_this_function
from rsptx.data_types.which_to_grade import WhichToGradeOptions
from rsptx.data_types.autograde import AutogradeOptions
from rsptx.data_types.language import LanguageOptions
from rsptx.data_types.question_type import QuestionType

from .student import get_course_url

# Routing
# =======
# See `APIRouter config` for an explanation of this approach.
router = APIRouter(
    prefix="/instructor",
    tags=["instructor"],
)


@router.get("/reviewPeerAssignment")
async def review_peer_assignment(
    request: Request,
    assignment_id: Optional[int] = None,
    user=Depends(auth_manager),
):
    """
    This is the endpoint for reviewing a peer assignment. It is used by instructors to review peer assignments.
    """
    # Fetch the course
    course = await fetch_course(user.course_name)

    if assignment_id is None:
        rslogger.error("BAD ASSIGNMENT = %s assignment %s", course, assignment_id)
        return RedirectResponse("/runestone/peer/instructor.html")

    # Check if the user is an instructor
    user_is_instructor = await is_instructor(request, user=user)
    if not user_is_instructor:
        return JSONResponse(
            status_code=status.HTTP_401_UNAUTHORIZED,
            content={"detail": "not an instructor"},
        )

    # Fetch course attributes
    course_attrs = await fetch_all_course_attributes(course.id)
    course_origin = course_attrs.get("markup_system", "Runestone")

    # Fetch assignment details
    assignment = await fetch_one_assignment(assignment_id)

    if not assignment:
        rslogger.error(
            "NO ASSIGNMENT assign_id = %s course = %s user = %s",
            assignment_id,
            course,
            user.username,
        )
        return RedirectResponse("/runestone/peer/instructor.html")

    if (
        assignment.visible == "F"
        or assignment.visible is None
        or assignment.visible == False
    ):
        if not user_is_instructor:
            rslogger.error(
                f"Attempt to access invisible assignment {assignment_id} by {user.username}"
            )
            return RedirectResponse("/runestone/peer/instructor.html")

    # Fetch questions within the assignment
    questions = await fetch_assignment_questions(assignment_id)
    questions_list = []

    for q in questions:
        # Gathering information about each question
        answer = None
        feedback = None
        if q.Question.htmlsrc:
            # This replacement is to render images
            bts = q.Question.htmlsrc
            htmlsrc = bts.replace(
                'src="../_static/', 'src="' + get_course_url(course, "_static/")
            )
            htmlsrc = htmlsrc.replace("../_images", get_course_url(course, "_images"))

            # Rewrite xref links and knowls in fillintheblank questions
            if "fillintheblank" in htmlsrc:
                htmlsrc = htmlsrc.replace(
                    'href="', f'href="/ns/books/published/{course.base_course}/'
                )

            # Unescape contents of script tags in fitb questions.
            if "application/json" in htmlsrc:
                htmlsrc = htmlsrc.replace("&lt;", "<")
                htmlsrc = htmlsrc.replace("&gt;", ">")
                htmlsrc = htmlsrc.replace("&amp;", "&")

            if 'data-knowl="./' in htmlsrc:
                htmlsrc = htmlsrc.replace(
                    'data-knowl="./',
                    f'data-knowl="/ns/books/published/{course.base_course}/',
                )
        else:
            htmlsrc = None

        # Call the internal API to get the aggregate peer votes
        vote_1_results = await get_peer_votes(q.Question.name, course.course_name, 1)
        vote_2_results = await get_peer_votes(q.Question.name, course.course_name, 2)
        total_votes = {
            "vote_1": aggregate_peer_votes(vote_1_results["acts"]),
            "vote_2": aggregate_peer_votes(vote_2_results["acts"]),
        }

        question_info = {
            "id": q.Question.id,
            "name": q.Question.name,
            "chapter": q.Question.chapter,
            "subchapter": q.Question.subchapter,
            "htmlsrc": htmlsrc,
            "question_type": q.Question.question_type,
            "points": q.AssignmentQuestion.points,
            "activities_required": q.AssignmentQuestion.activities_required,
            "reading_assignment": q.AssignmentQuestion.reading_assignment,
            "total_votes": total_votes,
        }
        questions_list.append(question_info)

    # Context dictionary to send in the JSON response
    context = {
        "message": f"Reviewing assignment {assignment_id}",
        "course": course,
        "user": user,
        "is_instructor": user_is_instructor,
        "request": request,
        "assignment_details": {
            "id": assignment.id,
            "name": assignment.name,
            "due_date": assignment.duedate.strftime("%Y-%m-%d %H:%M:%S"),
            "visible": assignment.visible,
            "released": assignment.released,
            "description": assignment.description,
        },
        "origin": course_origin,
        "questions": questions_list,
        "ptx_js_version": course_attrs.get("ptx_js_version", "0.2"),
        "webwork_js_version": course_attrs.get("webwork_js_version", "2.17"),
        "latex_preamble": course_attrs.get("latex_macros", ""),
        "wp_imports": get_webpack_static_imports(course),
        "settings": settings,
    }

    templates = Jinja2Templates(directory=template_folder)
    response = templates.TemplateResponse(
        "assignment/instructor/reviewPeerAssignment.html", context
    )

    return response


def aggregate_peer_votes(votes: List[str]):
    """
    Aggregate the peer votes for a voting stage given a list of useinfo acts.
    """
    # Dictionary to hold the counts
    counts = {}
    # Count the occurrences of each unique entry
    for vote in votes:
        components = vote.split(":")
        choice = components[1]

        if choice in counts:
            counts[choice] += 1
        else:
            counts[choice] = 1

    return {"counts": counts}


@router.get("/gradebook")
async def get_assignment_gb(
    request: Request, user=Depends(auth_manager), response_class=HTMLResponse
):
    # get the course
    course = await fetch_course(user.course_name)

    if settings.server_config == "development":
        dburl = settings.dev_dburl
    elif settings.server_config == "production":
        dburl = settings.dburl
    eng = create_engine(dburl)

    user_is_instructor = await is_instructor(request, user=user)
    if not user_is_instructor:
        return RedirectResponse(url="/")

    classid = course.id

    df = pd.read_sql(
        """
    select score, points, assignments.id as assignment, auth_user.id as sid, is_submit
    from auth_user join grades on (auth_user.id = grades.auth_user)
    join assignments on (grades.assignment = assignments.id)
    where points is not null and assignments.course = %s
    order by last_name, first_name, assignments.duedate, assignments.id
    """,
        eng,
        params=(classid,),
    )

    assignments = pd.read_sql(
        """
    select id, name from assignments where course = %s order by duedate, id
                    """,
        eng,
        params=(classid,),
    )

    students = pd.read_sql(
        """
        select auth_user.id, username, first_name, last_name, email from auth_user join user_courses on auth_user.id = user_id
        join courses on user_courses.course_id = courses.id
        where courses.id = %s order by last_name, first_name
        """,
        eng,
        params=(classid,),
    )

    assignments.index = assignments.id
    aname = assignments.name.to_dict()
    students["full_name"] = students.first_name + " " + students.last_name
    students.index = students.id
    sfirst = students.first_name.to_dict()
    slast = students.last_name.to_dict()
    semail = students.email.to_dict()
    suser = students.username.to_dict()
    pt = df.pivot(index="sid", columns="assignment", values="score").rename(
        columns=aname
    )

    cols = pt.columns.to_list()
    pt["first_name"] = pt.index.map(sfirst)
    pt["last_name"] = pt.index.map(slast)
    pt["email"] = pt.index.map(semail)
    pt["username"] = pt.index.map(suser)
    pt = pt.sort_values(by=["last_name", "first_name"])
    pt = pt[["first_name", "last_name", "email", "username"] + cols]
    pt = pt.reset_index()
    pt = pt.drop(columns=["sid"], axis=1)
    pt.columns.name = None

    names = {}
    for ix, row in pt.iterrows():
        if type(row.first_name) is str and type(row.last_name) is str:
            names[row.username] = row.first_name + " " + row.last_name

    pt = pt.drop(columns=["username"], axis=1)
    templates = Jinja2Templates(directory=template_folder)

    return templates.TemplateResponse(
        "assignment/instructor/gradebook.html",
        {
            "table_html": pt.to_html(
                table_id="table",
                columns=["first_name", "last_name", "email"] + cols,
                index=False,
                na_rep="",
            ),
            "pt": names,
            "course": course,
            "user": user.username,
            "request": request,
            "is_instructor": user_is_instructor,
            "student_page": False,
        },
    )


@router.get("/assignments")
@instructor_role_required()
@with_course()
async def get_assignments(
    request: Request,
    course=None,
):
    # todo: update fetch to only get new style??
    assignments = await fetch_assignments(course.course_name, fetch_all=True)
    rslogger.debug(f"Got assignments: {assignments} for {course.course_name}")

    return make_json_response(
        status=status.HTTP_200_OK, detail={"assignments": assignments}
    )


@router.get("/assignments/{assignment_id}")
@instructor_role_required()
async def get_assignment(request: Request, assignment_id: int):
    # todo: update fetch to only get new style??
    assignment = await fetch_one_assignment(assignment_id)
    rslogger.debug(f"Got assignment: {assignment}")

    return make_json_response(
        status=status.HTTP_200_OK, detail={"assignment": assignment}
    )


@router.post("/assignments")
@instructor_role_required()
@with_course()
async def new_assignment(
    request_data: AssignmentIncoming,
    request: Request,
    course=None,
):
    new_assignment = AssignmentValidator(
        **request_data.model_dump(),
        course=course.id,
        visible=True,
        released=False,
        from_source=False,
        is_peer=False,
        current_index=0,
        enforce_due=False,
    )
    try:
        res = await create_assignment(new_assignment)
        rslogger.debug(f"Created assignment: {res} {res.id}")
    except Exception as e:
        rslogger.error(f"Error creating assignment: {new_assignment}")
        return make_json_response(
            status=status.HTTP_400_BAD_REQUEST,
            detail=f"Error creating assignment: {str(e)}",
        )

    return make_json_response(
        status=status.HTTP_201_CREATED, detail={"status": "success", "id": res.id}
    )


@router.put("/assignments/{assignment_id}")
@instructor_role_required()
@with_course()
async def do_update_assignment(
    request: Request,
    request_data: AssignmentValidator,
    course=None,
):
    request_data.course = course.id
    rslogger.debug(f"Updating assignment: {request_data}")
    if request_data.current_index is None:
        request_data.current_index = 0
    try:
        await update_assignment(request_data)
    except Exception as e:
        rslogger.error(f"Error updating assignment: {e}")
        return make_json_response(
            status=status.HTTP_400_BAD_REQUEST,
            detail=f"Error updating assignment: {str(e)}",
        )
    return make_json_response(status=status.HTTP_200_OK, detail={"status": "success"})


@router.get("/sections_for_chapter/{chapter}")
@instructor_role_required()
@with_course()
async def get_sections_for_chapter(
    request: Request,
    chapter: str,
    user=Depends(auth_manager),
    course=None,
    response_class=JSONResponse,
):
    """
    Get sections for a specific chapter.
    Specifically the section title and section label
    """
    user_is_instructor = await is_instructor(request, user=user)
    if not user_is_instructor:
        return make_json_response(
            status=status.HTTP_401_UNAUTHORIZED, detail="not an instructor"
        )

    sections = await fetch_subchapters(course.base_course, chapter)
    # make a list of dictionaries with section title and label
    sections = [
        {"title": section.sub_chapter_name, "label": section.sub_chapter_label}
        for section in sections
        if section.sub_chapter_name and section.sub_chapter_label
    ]
    return make_json_response(status=status.HTTP_200_OK, detail={"sections": sections})


@router.post("/new_question")
async def new_question(
    request_data: QuestionIncoming,
    request: Request,
    user=Depends(auth_manager),
    response_class=JSONResponse,
):
    # get the course
    course = await fetch_course(user.course_name)

    user_is_instructor = await is_instructor(request, user=user)
    if not user_is_instructor:
        return make_json_response(
            status=status.HTTP_401_UNAUTHORIZED, detail="not an instructor"
        )

    if request_data.author is None:
        request_data.author = user.first_name + " " + user.last_name

    if request_data.subchapter is None:
        request_data.subchapter = "Exercises"
    # First create the question
    new_question = QuestionValidator(
        **request_data.model_dump(),
        base_course=course.base_course,
        timestamp=canonical_utcnow(),
        is_private=False,
        practice=False,
        from_source=False,
        review_flag=False,
        owner=user.username,
    )
    try:
        q = await create_question(new_question)
    except Exception as e:
        rslogger.error(f"Error creating question: {e}")
        return make_json_response(
            status=status.HTTP_400_BAD_REQUEST,
            detail=f"Error creating question: {str(e)}",
        )

    return make_json_response(
        status=status.HTTP_201_CREATED, detail={"status": "success", "id": q.id}
    )


@router.post("/update_question")
async def do_update_question(
    request: Request,
    request_data: QuestionIncoming,
    user=Depends(auth_manager),
    response_class=JSONResponse,
):
    user_is_instructor = await is_instructor(request, user=user)
    if not user_is_instructor:
        return make_json_response(
            status=status.HTTP_401_UNAUTHORIZED, detail="not an instructor"
        )
    course = await fetch_course(user.course_name)
    rslogger.debug(f"Updating question: {request_data}")
    if request_data.author is None:
        request_data.author = user.first_name + " " + user.last_name
    if request_data.subchapter is None:
        request_data.subchapter = "Exercises"
    req = request_data.model_dump()
    req["question"] = req["source"]
    del req["source"]
    upd_question = QuestionValidator(
        **req,
        base_course=course.base_course,
        timestamp=canonical_utcnow(),
        is_private=False,
        practice=False,
        from_source=False,
        review_flag=False,
    )

    try:
        await update_question(upd_question)
    except Exception as e:
        rslogger.error(f"Error updating question: {e}")
        return make_json_response(
            status=status.HTTP_400_BAD_REQUEST,
            detail=f"Error updating question: {str(e)}",
        )
    return make_json_response(
        status=status.HTTP_200_OK, detail={"status": "success", "id": upd_question.id}
    )


@router.post("/new_assignment_q")
async def new_assignment_question(
    request_data: AssignmentQuestionIncoming,
    request: Request,
    user=Depends(auth_manager),
    response_class=JSONResponse,
):
    new_aq = AssignmentQuestionValidator(
        **request_data.model_dump(),
        timed=False,
        autograde="pct_correct",
        which_to_grade="best_answer",
        sorting_priority=0,
    )

    try:
        res = await create_assignment_question(new_aq)
        rslogger.debug(f"Created assignment question: {res} {res.id}")
    except Exception as e:
        rslogger.error(f"Error creating assignment question: {e}")
        return make_json_response(
            status=status.HTTP_400_BAD_REQUEST,
            detail=f"Error creating assignment question: {str(e)}",
        )

    return make_json_response(
        status=status.HTTP_201_CREATED, detail={"status": "success", "id": res.id}
    )


class AQRequest(BaseModel):
    assignment: int


@router.post("/assignment_questions")
async def get_assignment_questions(
    request: Request,
    request_data: AQRequest,
    user=Depends(auth_manager),
    response_class=JSONResponse,
):
    # get the course
    course = await fetch_course(user.course_name)

    user_is_instructor = await is_instructor(request, user=user)
    if not user_is_instructor:
        return make_json_response(
            status=status.HTTP_401_UNAUTHORIZED, detail="not an instructor"
        )

    res = await fetch_assignment_questions(request_data.assignment)
    countd = await fetch_question_count_per_subchapter(course.base_course)

    # res has two components: AssignmentQuestion and Question
    # res.AssignmentQuestion all the assignment question data
    # res.Question all the question data

    rslogger.debug(f"Got assignment questions: {res} for {request_data.assignment}")

    qlist = []
    for row in res:
        aq = AssignmentQuestionValidator.from_orm(row.AssignmentQuestion).model_dump()
        q = QuestionValidator.from_orm(row.Question).model_dump()
        if q["qnumber"] is not None:
            aq["qnumber"] = q["qnumber"]
        else:
            aq["qnumber"] = q["name"]

        if aq["reading_assignment"] == True:
            try:
                aq["numQuestions"] = countd[q["chapter"]][q["subchapter"]]
            except KeyError:
                aq["numQuestions"] = 0

        # augment the assignment question with additional question data
        aq["name"] = q["name"]
        aq["subchapter"] = q["subchapter"]
        aq["chapter"] = q["chapter"]
        aq["base_course"] = q["base_course"]
        aq["htmlsrc"] = q["htmlsrc"]
        aq["question_type"] = q["question_type"]
        aq["question_json"] = q["question_json"]
        aq["owner"] = q["owner"]
        aq["tags"] = q["tags"]
        aq["topic"] = q["topic"]
        aq["author"] = q["author"]
        aq["difficulty"] = q["difficulty"]
        qlist.append(aq)

    rslogger.debug(f"qlist: {qlist}")

    return make_json_response(status=status.HTTP_200_OK, detail={"exercises": qlist})


@router.put("/assignment_question/batch")
@instructor_role_required()
@with_course()
async def assignment_questions_batch(
    request: Request,
    request_data: list[AssignmentQuestionUpdateDict],
    user=Depends(auth_manager),
    response_class=JSONResponse,
    course=None,
):
    """
    Update multiple assignment questions and their associated questions in batch.
    The request_data is validated to ensure it contains required fields from both
    AssignmentQuestionValidator and QuestionValidator.
    """
    try:
        await update_multiple_assignment_questions(request_data)
    except Exception as e:
        rslogger.error(f"Error updating assignment questions: {e}")
        return make_json_response(
            status=status.HTTP_400_BAD_REQUEST,
            detail=f"Error updating assignment questions: {str(e)}",
        )
    return make_json_response(status=status.HTTP_200_OK, detail={"status": "success"})


@router.put("/assignment_question")
@instructor_role_required()
@with_course()
async def up_assignment_question(
    request: Request,
    request_data: AssignmentQuestionValidator,
    user=Depends(auth_manager),
    response_class=JSONResponse,
    course=None,
):
    try:
        await update_assignment_question(
            AssignmentQuestionValidator(**request_data.model_dump())
        )
    except Exception as e:
        rslogger.error(f"Error updating assignment question: {e}")
        return make_json_response(
            status=status.HTTP_400_BAD_REQUEST,
            detail=f"Error updating assignment question: {str(e)}",
        )
    return make_json_response(status=status.HTTP_200_OK, detail={"status": "success"})


@router.put("/assignment_exercises")
@instructor_role_required()
async def put_assignment_exercises(
    request: Request,
    request_data: UpdateAssignmentExercisesPayload,
):
    rslogger.debug(f"Received payload: {request_data.dict()}")
    try:
        exercises = await update_assignment_exercises(request_data)
        return make_json_response(
            status=status.HTTP_200_OK,
            detail={"status": "success", "exercises": exercises},
        )
    except Exception as e:
        rslogger.error(f"Error updating assignment exercises: {e}")
        return make_json_response(
            status=status.HTTP_400_BAD_REQUEST,
            detail=f"Error updating assignment exercises: {str(e)}",
        )


@router.post("/remove_assignment_questions")
async def remove_assignment_questions_ep(
    request: Request,
    request_data: List[int],
    user=Depends(auth_manager),
    response_class=JSONResponse,
):
    user_is_instructor = await is_instructor(request, user=user)
    if not user_is_instructor:
        return make_json_response(
            status=status.HTTP_401_UNAUTHORIZED, detail="not an instructor"
        )
    rslogger.debug(f"Removing assignment questions: {request_data}")
    try:
        await remove_assignment_questions(request_data)
    except Exception as e:
        rslogger.error(f"Error removing assignment questions: {e}")
        return make_json_response(
            status=status.HTTP_400_BAD_REQUEST,
            detail=f"Error removing assignment questions: {str(e)}",
        )
    return make_json_response(status=status.HTTP_200_OK, detail={"status": "success"})


@router.post("/reorder_assignment_questions")
async def reorder_assignment_questions_ep(
    request: Request,
    request_data: List[int],
    user=Depends(auth_manager),
    response_class=JSONResponse,
):
    user_is_instructor = await is_instructor(request, user=user)
    if not user_is_instructor:
        return make_json_response(
            status=status.HTTP_401_UNAUTHORIZED, detail="not an instructor"
        )

    try:
        await reorder_assignment_questions(request_data)
    except Exception as e:
        rslogger.error(f"Error reordering assignment questions: {e}")
        return make_json_response(
            status=status.HTTP_400_BAD_REQUEST,
            detail=f"Error reordering assignment questions: {str(e)}",
        )
    return make_json_response(status=status.HTTP_200_OK, detail={"status": "success"})


class PickerOptions(BaseModel):
    skipreading: Optional[bool] = False
    from_source_only: Optional[bool] = True
    pages_only: Optional[bool] = False


@router.post("/fetch_chooser_data")
async def fetch_chooser_data(
    request: Request,
    request_data: PickerOptions,
    user=Depends(auth_manager),
    response_class=JSONResponse,
):
    # get the course
    course = await fetch_course(user.course_name)

    user_is_instructor = await is_instructor(request, user=user)
    if not user_is_instructor:
        return make_json_response(
            status=status.HTTP_401_UNAUTHORIZED, detail="not an instructor"
        )
    res = await fetch_questions_for_chapter_subchapter(
        course.base_course,
        skipreading=request_data.skipreading,
        from_source_only=request_data.from_source_only,
        pages_only=request_data.pages_only,
    )
    return make_json_response(status=status.HTTP_200_OK, detail={"questions": res})


@router.post("/exercises/search")
@instructor_role_required()
@with_course()
async def search_exercises_endpoint(
    request: Request,
    search_request: ExercisesSearchRequest,
    user=Depends(auth_manager),
    response_class=JSONResponse,
    course=None,
):
    """
    Smart search for exercises with pagination, filtering, and sorting.

    - Uses consolidated filters object for all filter types including text search
    - Supports base_course flag to automatically use the current course's base course
    - Flexible sorting options
    - Advanced pagination
    """
    # Set base course if flag is enabled
    if search_request.use_base_course:
        search_request.base_course = course.base_course

    # Perform exercise search
    result = await search_exercises(search_request)

    # Convert timestamps to strings for JSON
    exercises = []
    for exercise in result["exercises"]:
        exercise_dict = exercise.model_dump()
        if hasattr(exercise, "timestamp") and exercise.timestamp:
            exercise_dict["timestamp"] = exercise.timestamp.strftime(
                "%Y-%m-%d %H:%M:%S"
            )
        exercises.append(exercise_dict)

    return make_json_response(
        status=status.HTTP_200_OK,
        detail={"exercises": exercises, "pagination": result["pagination"]},
    )


@router.post("/search_questions")
async def search_questions(
    request: Request,
    request_data: SearchSpecification,
    user=Depends(auth_manager),
    response_class=JSONResponse,
):
    # get the course
    course = await fetch_course(user.course_name)

    user_is_instructor = await is_instructor(request, user=user)
    if not user_is_instructor:
        return make_json_response(
            status=status.HTTP_401_UNAUTHORIZED, detail="not an instructor"
        )

    if request_data.base_course == "true":
        request_data.base_course = course.base_course
    else:
        request_data.base_course = None

    res = await fetch_questions_by_search_criteria(request_data)

    qlist = []
    for row in res:
        row.timestamp = row.timestamp.strftime("%Y-%m-%d %H:%M:%S")
        qlist.append(row.model_dump())
    rslogger.debug(f"qlist: {qlist}")
    return make_json_response(status=status.HTTP_200_OK, detail={"questions": qlist})


@router.get("/builder")
async def get_builder(
    request: Request, user=Depends(auth_manager), response_class=HTMLResponse
):
    # get the course
    course = await fetch_course(user.course_name)
    await log_this_function(user)
    user_is_instructor = await is_instructor(request, user=user)
    if not user_is_instructor:
        return RedirectResponse(url="/")

    reactdir = pathlib.Path(__file__).parent.parent / "react"
    templates = Jinja2Templates(directory=template_folder)
    wp_imports = get_webpack_static_imports(course)
    react_imports = get_react_imports(reactdir)
    course_attrs = await fetch_all_course_attributes(course.id)

    return templates.TemplateResponse(
        "assignment/instructor/builder.html",
        {
            "course": course,
            "user": user.username,
            "request": request,
            "is_instructor": user_is_instructor,
            "student_page": False,
            "wp_imports": wp_imports,
            "react_imports": react_imports,
            "settings": settings,
            "latex_preamble": course_attrs.get("latex_macros", ""),
            "ptx_js_version": course_attrs.get("ptx_js_version", "0.2"),
            "webwork_js_version": course_attrs.get("webwork_js_version", "2.17"),
            "user": user,
        },
    )

    # with open(reactdir / "index.html") as f:
    #     content = f.read()
    # return HTMLResponse(content=content)


@router.get("/grader")
async def get_grader(
    request: Request, user=Depends(auth_manager), response_class=HTMLResponse
):
    return await get_builder(request, user, response_class)


@router.get("/builderV2")
async def get_builderV2(
    request: Request, user=Depends(auth_manager), response_class=HTMLResponse
):
    await log_this_function(user)
    return await get_builder(request, user, response_class)


@router.get("/except")
async def get_except(
    request: Request, user=Depends(auth_manager), response_class=HTMLResponse
):
    return await get_builder(request, user, response_class)


@router.get("/admin")
async def get_admin(
    request: Request, user=Depends(auth_manager), response_class=HTMLResponse
):
    return await get_builder(request, user, response_class)


@router.get("/cancel_lti")
async def cancel_lti(request: Request, user=Depends(auth_manager)):
    """
    Cancel the LTI 1.1 session.
    """
    # get the course
    course = await fetch_course(user.course_name)

    user_is_instructor = await is_instructor(request, user=user)
    if not user_is_instructor:
        return RedirectResponse(url="/")

    await delete_lti_course(course.id)

    return make_json_response(status=status.HTTP_200_OK, detail={"status": "success"})


@router.get("/invoice_request")
async def make_invoice_request(
    request: Request,
    user=Depends(auth_manager),
    response_class=HTMLResponse,
):
    """
    Process an invoice request.
    """
    # get the course
    course = await fetch_course(user.course_name)

    user_is_instructor = await is_instructor(request, user=user)
    if not user_is_instructor:
        return make_json_response(
            status=status.HTTP_401_UNAUTHORIZED, detail="not an instructor"
        )
    num_students = await fetch_users_for_course(course.course_name)

    amount = len(num_students) * 10.0
    referer = request.headers.get("Referer")
    context = dict(
        email=user.email,
        amount=amount,
        num_students=len(num_students),
        course=course,
        course_name=course.course_name,
        user=user,
        request=request,
        is_instructor=user_is_instructor,
        referer=referer,
    )
    templates = Jinja2Templates(directory=template_folder)
    response = templates.TemplateResponse("assignment/instructor/invoice.html", context)

    return response


@router.post("/invoice")
async def process_invoice_request(
    request: Request,
    email: Annotated[str, Form(...)],
    course_name: Annotated[str, Form(...)],
    referer: Annotated[str, Form(...)],
    amount: Annotated[float, Form(...)] = None,
    user=Depends(auth_manager),
    response_class=JSONResponse,
):

    rslogger.debug(f"Processing invoice request: {email} {amount} {course_name}")

    res = await create_invoice_request(user.username, course_name, amount, user.email)

    if not res:
        return make_json_response(
            status=status.HTTP_400_BAD_REQUEST,
            detail="Error creating invoice request",
        )

    if referer == "None" or "invoice_request" in referer:
        referer = f"/ns/books/published/{course_name}/index.html"

    # the referer is the page that the user was on when they clicked the invoice request
    # the status code 302 is a redirect and will ensure that a GET is used
    # otherwise FastAPI will use the method of the original request which is a POST
    # in this case
    return RedirectResponse(url=referer, status_code=status.HTTP_302_FOUND)


@router.get("/course_roster")
async def get_course_roster(
    request: Request, user=Depends(auth_manager), response_class=JSONResponse
):
    """
    Get the list of students in the course.
    """

    students = await fetch_users_for_course(user.course_name)
    students = [
        s.model_dump(
            exclude={
                "created_on",
                "modified_on",
                "password",
                "reset_password_key",
                "registration_key",
            }
        )
        for s in students
    ]

    return make_json_response(status=status.HTTP_200_OK, detail={"students": students})


@router.post("/save_exception")
async def save_exception(
    request: Request,
    request_data: dict,
    user=Depends(auth_manager),
    response_class=JSONResponse,
):
    """
    Save an exception to the database.
    """
    # get the course
    course = await fetch_course(user.course_name)

    user_is_instructor = await is_instructor(request, user=user)
    if not user_is_instructor:
        return make_json_response(
            status=status.HTTP_401_UNAUTHORIZED, detail="not an instructor"
        )

    # save the exception
    res = await create_deadline_exception(
        course.id,
        request_data["sid"],
        request_data["time_limit"],
        request_data["due_date"],
        request_data["visible"],
        request_data["assignment_id"],
    )

    if not res:
        return make_json_response(
            status=status.HTTP_400_BAD_REQUEST,
            detail="Error saving exception",
        )
    else:
        return make_json_response(status=status.HTTP_200_OK, detail={"success": True})


@router.get("/which_to_grade_options")
@instructor_role_required()
async def get_which_to_grade_options(request: Request):
    options = [option.to_dict() for option in WhichToGradeOptions]
    return JSONResponse(content=options, status_code=status.HTTP_200_OK)


@router.get("/autograde_options")
@instructor_role_required()
async def get_autograde_options(request: Request):
    options = [option.to_dict() for option in AutogradeOptions]
    return JSONResponse(content=options, status_code=status.HTTP_200_OK)


@router.get("/language_options")
@instructor_role_required()
async def get_language_options(request: Request):
    options = [option.to_dict() for option in LanguageOptions]
    return JSONResponse(content=options, status_code=status.HTTP_200_OK)


@router.get("/question_type_options")
@instructor_role_required()
async def get_language_options(request: Request):
    options = [option.to_dict() for option in QuestionType]
    return JSONResponse(content=options, status_code=status.HTTP_200_OK)


@router.get("/download_assignment/{assignment_id}")
@instructor_role_required()
async def do_download_assignment(
    assignment_id: int,
    request: Request,
    user=Depends(auth_manager),
    RS_info: Optional[str] = Cookie(None),
):
    """
    Download the specified assignment.
    """

    rslogger.debug(f"Downloading assignment: {assignment_id}")
    course_name = user.course_name

    course = await fetch_course(course_name)

    assigns = await fetch_assignments(course.course_name)
    current_assignment = None
    for assign in assigns:
        if assign.id == assignment_id:
            current_assignment = assign
            break
    if current_assignment is None:
        return make_json_response(
            status=status.HTTP_404_NOT_FOUND,
            detail=f"Assignment {assignment_id} not found",
        )

    res = await fetch_problem_data(assignment_id, course_name)
    aqs = await fetch_assignment_questions(assignment_id)
    if not aqs:
        return make_json_response(
            status=status.HTTP_404_NOT_FOUND,
            detail=f"Assignment questions for {assignment_id} not found",
        )

    if RS_info:
        rslogger.debug(f"RS_info Cookie {RS_info}")
        # Note that to get to the value of the cookie you must use ``.value``
        try:
            parsed_js = json.loads(RS_info)
        except Exception:
            parsed_js = {}

    tzoffset = parsed_js.get("tz_offset", None)
    dd = datetime.timedelta(hours=int(tzoffset) if tzoffset is not None else 0)

    csv_buffer = io.StringIO()
    csv_writer = csv.writer(csv_buffer)
    csv_writer.writerow(["Timestamp", "SID", "Div ID", "Event", "Act"])
    for row in res:
        csv_row = [row.ts + dd, row.sid, row.name, row.event, row.act]
        csv_writer.writerow(csv_row)
    csv_buffer.seek(0)

    # send the csv file to the user
    response = StreamingResponse(
        csv_buffer,
        media_type="text/csv",
    )
    response.headers["Content-Disposition"] = (
        f"attachment; filename=assignment_{assignment_id}.csv"
    )

    return response


@router.get("/assignment_summary/{assignment_id}")
@instructor_role_required()
async def do_assignment_summary(
    assignment_id: int,
    request: Request,
    user=Depends(auth_manager),
    response_class=HTMLResponse,
):
    """
    Download the specified assignment.
    """

    course_name = user.course_name

    course = await fetch_course(course_name)
    context = {
        "course": course,
        "course_name": course.course_name,
        "base_course": course.base_course,
        "assignment_id": assignment_id,
        "course_id": course.id,
        "user": user,
          "request": request,
        "is_instructor": True,
        "student_page": False,
    }
    templates = Jinja2Templates(directory=template_folder)
    response = templates.TemplateResponse(
        "assignment/instructor/assignment_summary.html", context
    )

    return response


@router.get("/assignment_summary_data/{assignment_id}")
@instructor_role_required()
async def do_assignment_summary_data(
    assignment_id: int,
    request: Request,
    user=Depends(auth_manager),
    response_class=JSONResponse,
):
    course = await fetch_course(user.course_name)
    if settings.server_config == "development":
        dburl = settings.dev_dburl
    elif settings.server_config == "production":
        dburl = settings.dburl

    summary_data, question_metadata = create_assignment_summary(
        assignment_id, course, dburl
    )
    return make_json_response(
        status=status.HTTP_200_OK,
        detail={
            "assignment_summary": summary_data,
            "question_metadata": question_metadata,
        },
    )

<<<<<<< HEAD
@router.post("/question")
@instructor_role_required()
async def question_creation(
    request_data: CreateExercisesPayload,
    request: Request,
    user=Depends(auth_manager)
):

    if not request_data.author:
        request_data.author = user.first_name + " " + user.last_name

    course = await fetch_course(user.course_name)

    # Exclude assignment_id and is_reading parameters
    question_data = {key: value for key, value in request_data.model_dump().items() if key not in ("assignment_id", "is_reading")}

    try:
        question = await create_question(
            QuestionValidator(
                **question_data,
                base_course=course.base_course,
                subchapter="Exercises",
                timestamp=canonical_utcnow(),
                is_private=False,
                practice=False,
                from_source=False,
                review_flag=False,
                owner=user.username
            )
        )

        await add_assignment_question(
            data=request_data,
            question=question
        )

    except Exception as e:
        rslogger.error(f"Error creating question: {e}")
        return make_json_response(
            status=status.HTTP_400_BAD_REQUEST,
            detail=f"Error creating question: {e}"
        )

    return make_json_response(
        status=status.HTTP_201_CREATED
    )
=======

class AddTokenRequest(BaseModel):
    provider: str
    tokens: List[str]


@router.post("/add_token")
@instructor_role_required()
@with_course()
async def add_api_token(
    request: Request,
    request_data: AddTokenRequest,
    course=None,
):
    """
    Add one or more API tokens for a given provider to the instructor's course.

    :param request_data: Contains provider name and list of tokens
    :param course: Course object from decorator
    :return: JSON response with success status
    """
    try:
        created_tokens = []
        for token in request_data.tokens:
            if token.strip():  # Only process non-empty tokens
                api_token = await create_api_token(
                    course_id=course.id,
                    provider=request_data.provider,
                    token=token.strip(),
                )
                created_tokens.append(api_token.id)

        return make_json_response(
            status=status.HTTP_201_CREATED,
            detail={
                "status": "success",
                "message": f"Added {len(created_tokens)} tokens for provider {request_data.provider}",
                "token_ids": created_tokens,
            },
        )
    except Exception as e:
        rslogger.error(f"Error adding API tokens: {e}")
        return make_json_response(
            status=status.HTTP_400_BAD_REQUEST,
            detail=f"Error adding API tokens: {str(e)}",
        )


@router.get("/add_token")
@instructor_role_required()
@with_course()
async def get_add_token_page(
    request: Request,
    user=Depends(auth_manager),
    response_class=HTMLResponse,
    course=None,
):
    """
    Display the token management page for instructors.
    """
    templates = Jinja2Templates(directory=template_folder)
    context = {
        "course": course,
        "user": user,
        "request": request,
        "is_instructor": True,
        "student_page": False,
    }

    return templates.TemplateResponse("assignment/instructor/add_token.html", context)

>>>>>>> e9b44d74
<|MERGE_RESOLUTION|>--- conflicted
+++ resolved
@@ -60,11 +60,8 @@
     fetch_one_assignment,
     get_peer_votes,
     search_exercises,
-<<<<<<< HEAD
-    add_assignment_question
-=======
+    add_assignment_question,
     create_api_token,
->>>>>>> e9b44d74
 )
 from rsptx.auth.session import auth_manager, is_instructor
 from rsptx.templates import template_folder
@@ -1222,7 +1219,7 @@
         "assignment_id": assignment_id,
         "course_id": course.id,
         "user": user,
-          "request": request,
+        "request": request,
         "is_instructor": True,
         "student_page": False,
     }
@@ -1259,7 +1256,6 @@
         },
     )
 
-<<<<<<< HEAD
 @router.post("/question")
 @instructor_role_required()
 async def question_creation(
@@ -1306,7 +1302,7 @@
     return make_json_response(
         status=status.HTTP_201_CREATED
     )
-=======
+
 
 class AddTokenRequest(BaseModel):
     provider: str
@@ -1378,4 +1374,3 @@
 
     return templates.TemplateResponse("assignment/instructor/add_token.html", context)
 
->>>>>>> e9b44d74
