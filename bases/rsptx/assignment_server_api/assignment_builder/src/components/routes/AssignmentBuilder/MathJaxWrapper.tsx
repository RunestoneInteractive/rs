--- conflicted
+++ resolved
@@ -24,16 +24,7 @@
     packages: {
       "[+]": ["ams", "newcommand", "boldsymbol", "extpfeil", "amscd", "color"]
     },
-<<<<<<< HEAD
     macros: mathJaxMacros
-=======
-    macros: {
-      R: "\\mathbb{R}",
-      N: "\\mathbb{N}",
-      Z: "\\mathbb{Z}",
-      amp: "\\&",
-    }
->>>>>>> 2b591251
   },
   chtml: {
     matchFontHeight: true,
