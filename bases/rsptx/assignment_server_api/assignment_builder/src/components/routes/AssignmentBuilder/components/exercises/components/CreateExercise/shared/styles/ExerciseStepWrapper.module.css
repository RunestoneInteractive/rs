--- conflicted
+++ resolved
@@ -30,14 +30,10 @@
 }
 
 .stepContent {
-<<<<<<< HEAD
   padding: 1rem;
-=======
-  padding: 2rem;
   flex: 1;
   overflow: auto;
   min-height: 0;
->>>>>>> 0459d284
 }
 
 .contentSection {
